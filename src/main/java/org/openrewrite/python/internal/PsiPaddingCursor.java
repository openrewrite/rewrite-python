/*
<<<<<<< HEAD
 * Copyright 2023 the original author or authors.
=======
 * Copyright 2021 the original author or authors.
>>>>>>> c16cf3a9
 * <p>
 * Licensed under the Apache License, Version 2.0 (the "License");
 * you may not use this file except in compliance with the License.
 * You may obtain a copy of the License at
 * <p>
 * https://www.apache.org/licenses/LICENSE-2.0
 * <p>
 * Unless required by applicable law or agreed to in writing, software
 * distributed under the License is distributed on an "AS IS" BASIS,
 * WITHOUT WARRANTIES OR CONDITIONS OF ANY KIND, either express or implied.
 * See the License for the specific language governing permissions and
 * limitations under the License.
 */
package org.openrewrite.python.internal;

import com.intellij.lang.ASTNode;
import com.intellij.psi.PsiComment;
import com.intellij.psi.PsiElement;
import com.intellij.psi.PsiWhiteSpace;
import lombok.Value;
import org.openrewrite.internal.lang.Nullable;
import org.openrewrite.java.tree.Space;

import java.util.concurrent.atomic.AtomicReference;
import java.util.function.Function;
import java.util.function.Supplier;

import static org.openrewrite.python.tree.PySpace.appendComment;
import static org.openrewrite.python.tree.PySpace.appendWhitespace;

public class PsiPaddingCursor {

    @Value
    public static class WithStatus<T> {
        T value;
        boolean succeeded;
    }

    private static State attachAfter(PsiElement element) {
        ASTNode nextNode = nodeAfter(element.getNode());
        if (nextNode == null) {
            return new State.StoppedAtEOF(element.getContainingFile());
        }

        return attachAt(nextNode.getPsi());
    }

    private static State attachToSpaceBefore(PsiElement element) {
        State state = attachAt(element);
        while (element.getPrevSibling() != null) {
            element = element.getPrevSibling();
            State prevState = attachAt(element);
            if (prevState instanceof State.Consumable) {
                state = prevState;
            } else {
                return state;
            }
        }
        return state;
    }

    private static State attachAtTrailingSpaceWithin(PsiElement element) {
        PsiElement child = element.getLastChild();
        if (child == null) {
            return attachAfter(element);
        }
        State state = attachAt(child);
        if (!(state instanceof State.Consumable)) {
            return attachAfter(element);
        }

        while (child.getPrevSibling() != null) {
            child = child.getPrevSibling();
            State prevState = attachAt(child);
            if (prevState instanceof State.Consumable) {
                state = prevState;
            } else {
                return state;
            }
        }

        return state;
    }

    private static State attachAt(PsiElement element) {
        {
            ASTNode node;
            ASTNode next = element.getNode();
            do {
                node = next;
                next = nextNodeInTraversal(node);
            } while (next != null && next.getStartOffset() == node.getStartOffset());

            element = node.getPsi();
        }
        if (element instanceof PsiWhiteSpace) {
            return new State.WhitespaceNext((PsiWhiteSpace) element, 0);
        } else if (element instanceof PsiComment) {
            return new State.CommentNext((PsiComment) element);
        } else {
            return new State.StoppedAtElement(element);
        }
    }

    private static @Nullable ASTNode nextNodeInTraversal(ASTNode node) {
        if (node.getFirstChildNode() != null) {
            return node.getFirstChildNode();
        } else {
            return nodeAfter(node);
        }
    }

    private static @Nullable ASTNode nodeAfter(ASTNode node) {
        if (node.getTreeNext() != null) {
            return node.getTreeNext();
        }

        node = node.getTreeParent();
        while (node != null && node.getTreeNext() == null) {
            node = node.getTreeParent();
        }

        if (node == null) {
            return null;
        } else {
            return node.getTreeNext();
        }
    }

    private static int actualNodeOffset(PsiElement element) {
        return element.getNode().getStartOffset();
    }

    private interface State {
        @Nullable Integer getSourceOffset();

        interface Consumable extends State {
            State consume(AtomicReference<Space> acc);

            State consumeUntilFound(AtomicReference<Space> acc, String search);
        }

        /**
         * Marker interface; declares that discarding thie state will not discard unused whitespace.
         */
        interface Discardable extends State {
        }

        @Value
        class Uninitialized implements State.Discardable {
            static final Uninitialized INSTANCE = new Uninitialized();

            private Uninitialized() {
            }

            @Override
            public @Nullable Integer getSourceOffset() {
                return null;
            }
        }

        @Value
        class WhitespaceNext implements State.Consumable {
            PsiWhiteSpace element;
            int startIndex;

            @Override
            public State consume(AtomicReference<Space> acc) {
                acc.updateAndGet(space -> appendWhitespace(space, element.getText().substring(startIndex)));
                return attachAfter(element);
            }

            @Override
            public State consumeUntilFound(AtomicReference<Space> acc, String search) {
                final String nextText = element.getText().substring(startIndex);
                final String prevText = acc.get().getLastWhitespace();
                final String combinedText = prevText + nextText;

                final int startIndexInCombined = combinedText.indexOf(
                        search,
                        // take one char from `prevText` for each char of `search` except the last
                        prevText.length() - (search.length() - 1)
                );
                if (startIndexInCombined < 0) {
                    return consume(acc);
                } else {
                    final int endIndexInCombined = startIndexInCombined + search.length();
                    final int endIndexInNext = endIndexInCombined - prevText.length();
                    final String upToMatch = nextText.substring(0, endIndexInNext);
                    acc.updateAndGet(space -> appendWhitespace(space, upToMatch));

                    return new FoundMatch(element, endIndexInNext, search);
                }
            }

            @Override
            public Integer getSourceOffset() {
                return actualNodeOffset(element) + startIndex;
            }
        }

        @Value
        class CommentNext implements State.Consumable {
            PsiComment element;

            @Override
            public State consume(AtomicReference<Space> acc) {
                acc.updateAndGet(space -> appendComment(space, element.getText()));
                return attachAfter(element);
            }

            @Override
            public State consumeUntilFound(AtomicReference<Space> acc, String search) {
                return consume(acc);
            }

            @Override
            public Integer getSourceOffset() {
                return actualNodeOffset(element);
            }
        }

        /**
         * The cursor was searching for a newline and found it.
         */
        @Value
        class FoundMatch implements State.Consumable {
            PsiWhiteSpace matchEndedInWhitespace;
            int matchEndIndexExclusive;
            String search;

            private WhitespaceNext nextState() {
                return new WhitespaceNext(matchEndedInWhitespace, matchEndIndexExclusive);
            }

            @Override
            public State consume(AtomicReference<Space> acc) {
                return nextState().consume(acc);
            }

            @Override
            public State consumeUntilFound(AtomicReference<Space> acc, String search) {
                return nextState().consumeUntilFound(acc, search);
            }

            @Override
            public Integer getSourceOffset() {
                return actualNodeOffset(matchEndedInWhitespace) + matchEndIndexExclusive - search.length();
            }
        }

        /**
         * The cursor ran into non-whitespace and stopped.
         */
        @Value
        class StoppedAtElement implements State.Discardable {
            PsiElement stoppedAt;

            @Override
            public Integer getSourceOffset() {
                return actualNodeOffset(stoppedAt);
            }
        }

        @Value
        class StoppedAtEOF implements State.Discardable {
            PsiElement file;

            @Override
            public Integer getSourceOffset() {
                return file.getTextRange().getEndOffset();
            }
        }
    }

    private State state = State.Uninitialized.INSTANCE;

    public PsiPaddingCursor() {
    }

    public @Nullable Integer offsetInFile() {
        return state.getSourceOffset();
    }

    public boolean isPast(PsiElement element) {
        @Nullable Integer offset = offsetInFile();
        if (offset == null) {
            throw new IllegalStateException("not attached");
        }
        return offset > actualNodeOffset(element);
    }

    public <T> T withRollback(Supplier<T> fn) {
        final State prev = this.state;
        T result = fn.get();
        this.state = prev;
        return result;
    }

    public Space consumeRemaining() {
        AtomicReference<Space> acc = new AtomicReference<>(Space.EMPTY);
        while (state instanceof State.Consumable) {
            state = ((State.Consumable) state).consume(acc);
        }
        return acc.get();
    }

    public Space consumeRemainingAndExpect(PsiElement expectedNext) {
        final Space space = consumeRemaining();
        expectNext(expectedNext);
        return space;
    }

    public Space consumeRemainingAndExpectEOF() {
        final Space space = consumeRemaining();
        expectEOF();
        return space;
    }

    public WithStatus<Space> consumeUntilNewlineWithStatus() {
        return consumeUntilFoundWithStatus("\n");
    }

    public WithStatus<Space> consumeUntilFoundWithStatus(String search) {
        final AtomicReference<Space> acc = new AtomicReference<>(Space.EMPTY);
        while (state instanceof State.Consumable) {
            state = ((State.Consumable) state).consumeUntilFound(acc, search);
            if (state instanceof State.FoundMatch) {
                break;
            }
        }
        final boolean success = state instanceof State.FoundMatch;
        return new WithStatus<>(acc.get(), success);
    }

    public Space consumeUntilNewline() {
        return consumeUntilNewlineWithStatus().value;
    }

    public Space consumeUntilFound(String search) {
        return consumeUntilFoundWithStatus(search).value;
    }

    public <T> @Nullable T consumeUntilNewlineOrRollback(Function<Space, T> fn) {
        return consumeUntilFoundOrRollback("\n", fn);
    }

    public <T> @Nullable T consumeUntilFoundOrRollback(String search, Function<Space, T> fn) {
        final State initialState = state;
        WithStatus<Space> result = consumeUntilFoundWithStatus(search);
        if (result.succeeded) {
            return fn.apply(result.value);
        } else {
            state = initialState;
            return null;
        }
    }

    public Space consumeUntilExpectedNewline() {
        return consumeUntilExpectedWhitespace("\n");
    }

    public Space consumeUntilExpectedWhitespace(String search) {
        WithStatus<Space> withStatus = consumeUntilFoundWithStatus(search);
        if (!withStatus.succeeded) {
            throw new IllegalStateException("did not find pattern as expected");
        }
        return withStatus.value;
    }

    private void assertDiscardable() {
        if (!(this.state instanceof State.Discardable)) {
            throw new IllegalStateException("resetting would discard an active whitespace position");
        }
    }

    public void resetTo(PsiElement next) {
        assertDiscardable();
        this.state = attachAt(next);
    }

    public void resetToSpaceBefore(PsiElement elementAfterSpace) {
        assertDiscardable();
        this.state = attachToSpaceBefore(elementAfterSpace);
    }

    public void resetToSpaceAfter(PsiElement next) {
        assertDiscardable();
        this.state = attachAfter(next);
    }

    public void resetToTrailingSpaceWithin(PsiElement within) {
        assertDiscardable();
        this.state = attachAtTrailingSpaceWithin(within);
    }

    public void expectNext(PsiElement expectedNext) {
        final @Nullable Integer currentOffset = state.getSourceOffset();
        final int expectedOffset = actualNodeOffset(expectedNext);
        if (currentOffset == null || currentOffset != expectedOffset) {
            throw new IllegalStateException(String.format(
                    "did not stop (%d) where expected (%d)",
                    currentOffset == null ? -1 : currentOffset,
                    expectedOffset
            ));
        }
    }

    public void expectEOF() {
        if (!(state instanceof State.StoppedAtEOF)) {
            throw new IllegalStateException("did not stop where expected (at eof)");
        }
    }

}<|MERGE_RESOLUTION|>--- conflicted
+++ resolved
@@ -1,9 +1,5 @@
 /*
-<<<<<<< HEAD
- * Copyright 2023 the original author or authors.
-=======
  * Copyright 2021 the original author or authors.
->>>>>>> c16cf3a9
  * <p>
  * Licensed under the Apache License, Version 2.0 (the "License");
  * you may not use this file except in compliance with the License.
