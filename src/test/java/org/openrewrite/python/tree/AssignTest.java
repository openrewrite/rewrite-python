/*
 * Copyright 2021 the original author or authors.
 * <p>
 * Licensed under the Apache License, Version 2.0 (the "License");
 * you may not use this file except in compliance with the License.
 * You may obtain a copy of the License at
 * <p>
 * https://www.apache.org/licenses/LICENSE-2.0
 * <p>
 * Unless required by applicable law or agreed to in writing, software
 * distributed under the License is distributed on an "AS IS" BASIS,
 * WITHOUT WARRANTIES OR CONDITIONS OF ANY KIND, either express or implied.
 * See the License for the specific language governing permissions and
 * limitations under the License.
 */
package org.openrewrite.python.tree;

import org.junit.jupiter.api.Test;
import org.junit.jupiter.params.ParameterizedTest;
import org.junit.jupiter.params.provider.ValueSource;
import org.openrewrite.test.RewriteTest;

import static org.openrewrite.python.Assertions.python;

<<<<<<< HEAD
class AssignTest implements RewriteTest {

=======
public class AssignTest implements RewriteTest {
>>>>>>> 3e51b119
    @Test
    void assignment() {
        rewriteRun(
          python(
            """
              j = 1
              k = 2
              """
          )
        );
    }

    @ParameterizedTest
    @ValueSource(strings = {
      "+",
      "-",
      "*",
      "@",
      "/",
      "%",
      "&",
      "|",
      "^",
      "<<",
      ">>",
      "**",
      "//",
    })
    void assignmentOp(String op) {
        rewriteRun(
          python(
            """
              a %s= 3
              """.formatted(op)
          )
        );
    }
}<|MERGE_RESOLUTION|>--- conflicted
+++ resolved
@@ -22,12 +22,7 @@
 
 import static org.openrewrite.python.Assertions.python;
 
-<<<<<<< HEAD
 class AssignTest implements RewriteTest {
-
-=======
-public class AssignTest implements RewriteTest {
->>>>>>> 3e51b119
     @Test
     void assignment() {
         rewriteRun(
