package org.openrewrite.python.tree;

import org.junit.jupiter.params.ParameterizedTest;
import org.junit.jupiter.params.provider.ValueSource;
import org.openrewrite.test.RewriteTest;

import static org.openrewrite.python.Assertions.python;

class WhitespaceTest implements RewriteTest {

    @ParameterizedTest
    @ValueSource(strings = {
            "",
            " ",
            ";",
            " ;",
            "; ",
            "\n",
            " \n",
            "\n ",
            "# comment",
            " # comment",
            "# comment ",
    })
    void testSingleStatement(String ending) {
        rewriteRun(python("print(42)%s".formatted(ending)));
    }

    @ParameterizedTest
    @ValueSource(strings = {
<<<<<<< HEAD
            ";",
            " ;",
            "; ",
            "\n",
            " \n",
            "\n ",
            "# comment\n",
            " # comment\n",
            "# comment \n",
            "# comment\n ",
=======
      ";",
      " ;",
      "; ",
      "\n",
      " \n",
      "# comment\n",
      " # comment\n",
      "# comment \n",
>>>>>>> 3e51b119
    })
    void testMultiStatement(String ending) {
        rewriteRun(python("print(42)%sprint(2)".formatted(ending)));
    }

    @ParameterizedTest
    @ValueSource(strings = {
            "",
            " ",
            ";",
            " ;",
            "; ",
            "\n",
            " \n",
            "\n ",
            "# comment",
            " # comment",
            "# comment ",
            "\n#comment\n",
            "\n  #comment\n",
    })
    void testSingleLineMultiStatement(String firstLineEnding) {
        rewriteRun(python(
          """
            print(42); print(43) ;print(44)%s
            print(42); print(43) ;print(44) ; 
            """.formatted(firstLineEnding)
        ));
    }


    @ParameterizedTest
    @ValueSource(strings = {
            "",
            " ",
            ";",
            " ;",
            "; ",
            "\n",
            " \n",
            "\n ",
            "# comment",
            " # comment",
            "# comment ",
            "\n#comment\n",
            "\n  #comment\n",
    })
    void testSingleLineMultiStatementInsideBlock(String firstLineEnding) {
        rewriteRun(python(
          """
            def foo():
                print(42); print(43) ;print(44)%s
                print(42); print(43) ;print(44) ; 
            """.formatted(firstLineEnding)
        ));
    }

    @ParameterizedTest
    @ValueSource(strings = {
      "", "\n", "\n\n", "\n\n\n"
    })
    public void testEOF(String eofSpace) {
        rewriteRun(python(
          """
            print(1)
            print(2)
            print(3)%s""".formatted(eofSpace)
        ));
    }

}<|MERGE_RESOLUTION|>--- conflicted
+++ resolved
@@ -28,27 +28,14 @@
 
     @ParameterizedTest
     @ValueSource(strings = {
-<<<<<<< HEAD
             ";",
             " ;",
             "; ",
             "\n",
             " \n",
-            "\n ",
             "# comment\n",
             " # comment\n",
             "# comment \n",
-            "# comment\n ",
-=======
-      ";",
-      " ;",
-      "; ",
-      "\n",
-      " \n",
-      "# comment\n",
-      " # comment\n",
-      "# comment \n",
->>>>>>> 3e51b119
     })
     void testMultiStatement(String ending) {
         rewriteRun(python("print(42)%sprint(2)".formatted(ending)));
