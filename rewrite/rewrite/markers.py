--- conflicted
+++ resolved
@@ -3,11 +3,7 @@
 import traceback
 from abc import ABC, abstractmethod
 from dataclasses import dataclass, replace
-<<<<<<< HEAD
-from typing import List, ClassVar, cast, TYPE_CHECKING, Callable, TypeVar, Type
-=======
-from typing import List, ClassVar, cast, TYPE_CHECKING, Optional
->>>>>>> 10114416
+from typing import List, ClassVar, cast, TYPE_CHECKING, Callable, TypeVar, Type, Optional
 from uuid import UUID
 
 if TYPE_CHECKING:
@@ -56,18 +52,13 @@
     def with_markers(self, markers: List[Marker]) -> Markers:
         return self if markers is self._markers else Markers(self._id, markers)
 
-<<<<<<< HEAD
-    def find_first(self, cls: Type[M]):
-=======
-    def find_first(self, type: type) -> Optional[Marker]:
->>>>>>> 10114416
+    def find_first(self, cls: Type[M]) -> Optional[M]:
         for marker in self.markers:
             if isinstance(marker, cls):
                 return marker
         return None
 
-<<<<<<< HEAD
-    def find_all(self, cls: Type[M]):
+    def find_all(self, cls: Type[M]) -> List[M]:
         return [m for m in self.markers if isinstance(m, cls)]
 
     def compute_if(self, condition: Callable[[Marker], bool], remap_fn: Callable[[Marker], Marker]) -> Markers:
@@ -98,10 +89,6 @@
         :return: new Markers instance with the updated markers, or the same instance if no markers were updated
         """
         return self.compute_if(lambda m: isinstance(m, cls), remap_fn)
-=======
-    def find_all(self, type: type) -> List[Marker]:
-        return [m for m in self.markers if isinstance(m, type)]
->>>>>>> 10114416
 
     EMPTY: ClassVar[Markers]
 
