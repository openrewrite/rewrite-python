from typing import Optional

from .blank_lines import BlankLinesVisitor
from .normalize_format import NormalizeFormatVisitor
<<<<<<< HEAD
from .spaces_visitor import SpacesVisitor
=======
from .normalize_tabs_or_spaces import NormalizeTabsOrSpacesVisitor
from .. import TabsAndIndentsStyle
>>>>>>> 320564c5
from ..style import BlankLinesStyle, SpacesStyle, IntelliJ
from ..visitor import PythonVisitor
from ... import Recipe, Tree, Cursor
from ...java import JavaSourceFile
from ...visitor import P, T


class AutoFormat(Recipe):
    def get_visitor(self):
        return AutoFormatVisitor()


class AutoFormatVisitor(PythonVisitor):
    def __init__(self, stop_after: Tree = None):
        self._stop_after = stop_after

    def visit(self, tree: Optional[Tree], p: P, parent: Optional[Cursor] = None) -> Optional[T]:
        self._cursor = parent if parent is not None else Cursor(None, Cursor.ROOT_VALUE)
        cu = tree if isinstance(tree, JavaSourceFile) else self._cursor.first_enclosing_or_throw(JavaSourceFile)

        tree = NormalizeFormatVisitor(self._stop_after).visit(tree, p, self._cursor.fork())
<<<<<<< HEAD
        tree = BlankLinesVisitor(cu.get_style(BlankLinesStyle) or IntelliJ.blank_lines(), self._stop_after).visit(tree,
                                                                                                                  p,
                                                                                                                  self._cursor.fork())
        tree = SpacesVisitor(cu.get_style(SpacesStyle) or IntelliJ.spaces(), self._stop_after).visit(tree, p,
                                                                                                     self._cursor.fork())
        return tree
=======
        tree = BlankLinesVisitor(cu.get_style(BlankLinesStyle) or IntelliJ.blank_lines(), self._stop_after).visit(tree, p, self._cursor.fork())
        tree = SpacesVisitor(cu.get_style(SpacesStyle) or IntelliJ.spaces(), self._stop_after).visit(tree, p, self._cursor.fork())
        tree = NormalizeTabsOrSpacesVisitor(
            cu.get_style(TabsAndIndentsStyle) or IntelliJ.tabs_and_indents(),
            self._stop_after
        ).visit(tree, p, self._cursor.fork())
        return tree


J2 = TypeVar('J2', bound=J)


class SpacesVisitor(PythonVisitor):
    def __init__(self, style: SpacesStyle, stop_after: Tree = None):
        self._style = style
        self._before_parentheses = style.before_parentheses
        self._stop_after = stop_after

    def visit_method_declaration(self, md: MethodDeclaration, p: P) -> J:
        md: MethodDeclaration = cast(MethodDeclaration, super().visit_method_declaration(md, p))
        return md.padding.with_parameters(
            md.padding.parameters.with_before(
                Space.SINGLE_SPACE if self._before_parentheses.method_declaration else Space.EMPTY
            )
        )

    def space_before(self, j: J2, space_before: bool) -> J2:
        space: Space = cast(Space, j.prefix)
        if space.comments or '\\' in space.whitespace:
            # don't touch whitespaces with comments or continuation characters
            return j

        return j.with_prefix(Space.SINGLE_SPACE if space_before else Space.EMPTY)
>>>>>>> 320564c5
<|MERGE_RESOLUTION|>--- conflicted
+++ resolved
@@ -2,12 +2,9 @@
 
 from .blank_lines import BlankLinesVisitor
 from .normalize_format import NormalizeFormatVisitor
-<<<<<<< HEAD
 from .spaces_visitor import SpacesVisitor
-=======
 from .normalize_tabs_or_spaces import NormalizeTabsOrSpacesVisitor
 from .. import TabsAndIndentsStyle
->>>>>>> 320564c5
 from ..style import BlankLinesStyle, SpacesStyle, IntelliJ
 from ..visitor import PythonVisitor
 from ... import Recipe, Tree, Cursor
@@ -29,45 +26,10 @@
         cu = tree if isinstance(tree, JavaSourceFile) else self._cursor.first_enclosing_or_throw(JavaSourceFile)
 
         tree = NormalizeFormatVisitor(self._stop_after).visit(tree, p, self._cursor.fork())
-<<<<<<< HEAD
-        tree = BlankLinesVisitor(cu.get_style(BlankLinesStyle) or IntelliJ.blank_lines(), self._stop_after).visit(tree,
-                                                                                                                  p,
-                                                                                                                  self._cursor.fork())
-        tree = SpacesVisitor(cu.get_style(SpacesStyle) or IntelliJ.spaces(), self._stop_after).visit(tree, p,
-                                                                                                     self._cursor.fork())
-        return tree
-=======
         tree = BlankLinesVisitor(cu.get_style(BlankLinesStyle) or IntelliJ.blank_lines(), self._stop_after).visit(tree, p, self._cursor.fork())
         tree = SpacesVisitor(cu.get_style(SpacesStyle) or IntelliJ.spaces(), self._stop_after).visit(tree, p, self._cursor.fork())
         tree = NormalizeTabsOrSpacesVisitor(
             cu.get_style(TabsAndIndentsStyle) or IntelliJ.tabs_and_indents(),
             self._stop_after
         ).visit(tree, p, self._cursor.fork())
-        return tree
-
-
-J2 = TypeVar('J2', bound=J)
-
-
-class SpacesVisitor(PythonVisitor):
-    def __init__(self, style: SpacesStyle, stop_after: Tree = None):
-        self._style = style
-        self._before_parentheses = style.before_parentheses
-        self._stop_after = stop_after
-
-    def visit_method_declaration(self, md: MethodDeclaration, p: P) -> J:
-        md: MethodDeclaration = cast(MethodDeclaration, super().visit_method_declaration(md, p))
-        return md.padding.with_parameters(
-            md.padding.parameters.with_before(
-                Space.SINGLE_SPACE if self._before_parentheses.method_declaration else Space.EMPTY
-            )
-        )
-
-    def space_before(self, j: J2, space_before: bool) -> J2:
-        space: Space = cast(Space, j.prefix)
-        if space.comments or '\\' in space.whitespace:
-            # don't touch whitespaces with comments or continuation characters
-            return j
-
-        return j.with_prefix(Space.SINGLE_SPACE if space_before else Space.EMPTY)
->>>>>>> 320564c5
+        return tree