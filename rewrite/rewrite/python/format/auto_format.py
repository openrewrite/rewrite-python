--- conflicted
+++ resolved
@@ -2,13 +2,9 @@
 
 from .blank_lines import BlankLinesVisitor
 from .normalize_format import NormalizeFormatVisitor
-<<<<<<< HEAD
 from .normalize_line_breaks_visitor import NormalizeLineBreaksVisitor
-=======
+from .normalize_tabs_or_spaces import NormalizeTabsOrSpacesVisitor
 from .remove_trailing_whitespace_visitor import RemoveTrailingWhitespaceVisitor
-from .spaces_visitor import SpacesVisitor
->>>>>>> 193193ef
-from .normalize_tabs_or_spaces import NormalizeTabsOrSpacesVisitor
 from .spaces_visitor import SpacesVisitor
 from .. import TabsAndIndentsStyle, GeneralFormatStyle
 from ..style import BlankLinesStyle, SpacesStyle, IntelliJ
@@ -38,10 +34,7 @@
             cu.get_style(TabsAndIndentsStyle) or IntelliJ.tabs_and_indents(),
             self._stop_after
         ).visit(tree, p, self._cursor.fork())
-<<<<<<< HEAD
         tree = NormalizeLineBreaksVisitor(cu.get_style(GeneralFormatStyle) or GeneralFormatStyle(False),
                                           self._stop_after).visit(tree, p, self._cursor.fork())
-=======
         tree = RemoveTrailingWhitespaceVisitor(self._stop_after).visit(tree, self._cursor.fork())
->>>>>>> 193193ef
         return tree