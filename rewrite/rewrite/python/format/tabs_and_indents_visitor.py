from __future__ import annotations

import sys
import textwrap
from enum import Enum, auto
from typing import TypeVar, Optional, Union, cast, List

<<<<<<< HEAD
from rewrite import Tree, Cursor, list_map
from rewrite.java import J, Space, JRightPadded, JLeftPadded, JContainer, JavaSourceFile, Block, Label, ArrayDimension, \
    ClassDeclaration, Empty, \
    Binary, MethodInvocation, FieldAccess, Identifier, Lambda, TextComment, Comment, TrailingComma, Expression, \
    NewArray, Literal
=======
from rewrite import Tree, Cursor, list_map, PrintOutputCapture, RecipeRunException
from rewrite.java import J, Space, JRightPadded, JLeftPadded, JContainer, JavaSourceFile, \
    Block, Label, ArrayDimension, ClassDeclaration, Empty, MethodDeclaration, \
    Binary, MethodInvocation, FieldAccess, Identifier, Lambda, Comment, TrailingComma, Expression, NewArray, \
    Annotation
>>>>>>> 99e77366
from rewrite.python import PythonVisitor, TabsAndIndentsStyle, PySpace, PyContainer, PyRightPadded, DictLiteral, \
    CollectionLiteral, ExpressionStatement, OtherStyle, IntelliJ, ComprehensionExpression, PyComment
from rewrite.visitor import P, T, TreeVisitor

J2 = TypeVar('J2', bound=J)


class TabsAndIndentsVisitor(PythonVisitor[P]):

    def __init__(self, style: TabsAndIndentsStyle, other: OtherStyle = IntelliJ.other(), stop_after: Optional[Tree] = None):
        self._stop_after = stop_after
        self._style = style
        self._other = other
        self._stop = False

    def visit(self, tree: Optional[Tree], p: P, parent: Optional[Cursor] = None) -> Optional[J]:
        if parent is not None:
            self._cursor = parent
            if tree is None:
                return cast(Optional[J], self.default_value(None, p))

            for c in parent.get_path_as_cursors():
                v = c.value
                space = None
                if isinstance(v, J):
                    space = v.prefix
                elif isinstance(v, JRightPadded):
                    space = v.after
                elif isinstance(v, JLeftPadded):
                    space = v.before
                elif isinstance(v, JContainer):
                    space = v.before

                if space is not None and '\n' in space.last_whitespace:
                    indent = self.find_indent(space)
                    if indent != 0:
                        c.put_message("last_indent", indent)

            for next_parent in parent.get_path():
                if isinstance(next_parent, J):
                    self.pre_visit(next_parent, p)
                    break

        return super().visit(tree, p)

    def pre_visit(self, tree: T, p: P) -> Optional[T]:
        if isinstance(tree, (JavaSourceFile, Label, ArrayDimension, ClassDeclaration)):
            self.cursor.put_message("indent_type", self.IndentType.ALIGN)
        elif isinstance(tree, Block):
            self.cursor.put_message("indent_type", self.IndentType.INDENT)
        elif isinstance(tree, (DictLiteral, CollectionLiteral, NewArray, ComprehensionExpression)):
            self.cursor.put_message("indent_type", self.IndentType.CONTINUATION_INDENT
            if self._other.use_continuation_indent.collections_and_comprehensions else self.IndentType.INDENT)
        elif isinstance(tree, ExpressionStatement):
            self.cursor.put_message("indent_type", self.IndentType.INDENT
            if self._is_doc_comment(tree, self.cursor) else self.IndentType.ALIGN)
        elif isinstance(tree, Expression):
            self.cursor.put_message("indent_type", self.IndentType.INDENT)

        return tree

    def post_visit(self, tree: T, p: P) -> Optional[T]:
        if self._stop_after and tree == self._stop_after:
            self._stop = True
        return tree

    def visit_space(self, space: Optional[Space], loc: Optional[Union[PySpace.Location, Space.Location]],
                    p: P) -> Space:
        if space is None:
            return space  # type: ignore

        self._cursor.put_message("last_location", loc)
        parent = self._cursor.parent
        align_to_annotation = False

        if parent is not None:
            if isinstance(parent.value, Annotation):
                parent.parent_or_throw.put_message("after_annotation", True)
            elif not any([isinstance(_, Annotation) for _ in parent.get_path()]):
                align_to_annotation = self.cursor.poll_nearest_message("after_annotation", False)

        if loc == Space.Location.METHOD_SELECT_SUFFIX:
            chained_indent = cast(int, self.cursor.parent_tree_cursor().get_message("chained_indent", None))
            if chained_indent is not None:
                self.cursor.parent_tree_cursor().put_message("last_indent", chained_indent)
                return self._indent_to(space, chained_indent, loc)

        indent = cast(int, self.cursor.get_nearest_message("last_indent")) or 0
        indent_type = self.cursor.parent_or_throw.get_nearest_message("indent_type") or self.IndentType.ALIGN

        if not space.comments and '\n' not in space.last_whitespace or parent is None:
            return space

        cursor_value = self._cursor.value

        # Block spaces are always aligned to their parent
        # The second condition ensure init blocks are ignored.
        # TODO: Second condition might be removed since it's not relevant for Python
        align_block_prefix_to_parent = loc is Space.Location.BLOCK_PREFIX and '\n' in space.whitespace and \
                                       (isinstance(cursor_value, Block) and not isinstance(
                                           self.cursor.parent_tree_cursor().value, Block))

        align_block_to_parent = loc in (
            Space.Location.NEW_ARRAY_INITIALIZER_SUFFIX,
            Space.Location.CATCH_PREFIX,
            Space.Location.TRY_FINALLY,
            Space.Location.ELSE_PREFIX,
        )

        if (loc == Space.Location.EXTENDS and "\n" in space.whitespace) or \
                Space.Location.EXTENDS == self.cursor.parent_or_throw.get_message("last_location", None):
            indent_type = self.IndentType.CONTINUATION_INDENT

        if align_block_prefix_to_parent or align_block_to_parent or align_to_annotation:
            indent_type = self.IndentType.ALIGN

        if indent_type == self.IndentType.INDENT:
            indent += self._style.indent_size
        elif indent_type == self.IndentType.CONTINUATION_INDENT:
            indent += self._style.continuation_indent

        s: Space = self._indent_to(space, indent, loc)
        if isinstance(cursor_value, J):
            self.cursor.put_message("last_indent", indent)
        elif loc == Space.Location.METHOD_SELECT_SUFFIX:
            self.cursor.parent_tree_cursor().put_message("last_indent", indent)

        return s

    @staticmethod
    def compute_first_parameter_offset(method: MethodDeclaration, first_arg: J, cursor: Cursor) -> int:
        # Clear any annotations to avoid them affecting the offset calculation
        method = method.with_leading_annotations([])
        class FirstArgPrinter(PrintOutputCapture[TreeVisitor]):
            def append(self, text: Optional[str] = None) -> PrintOutputCapture[P]:
                if self._context.cursor.value is first_arg:
                    raise RecipeRunException()
                return super().append(text)

        printer = method.printer(cursor)
        capture = FirstArgPrinter(printer)
        try:
            printer.visit(method, capture, cursor.parent_or_throw)
        except RecipeRunException:
            source = capture.get_out()
            def_idx = source.index("def")
            async_idx = source.find("async")
            start_idx = async_idx if async_idx != -1 and async_idx < def_idx else def_idx
            return len(source[start_idx:]) + len(first_arg.prefix.last_whitespace)

    def visit_right_padded(self, right: Optional[JRightPadded[T]],
                           loc: Union[PyRightPadded.Location, JRightPadded.Location], p: P) -> Optional[
        JRightPadded[T]]:

        if right is None:
            return None

        self.cursor = Cursor(self._cursor, right)

        indent: int = cast(int, self.cursor.get_nearest_message("last_indent")) or 0

        t: T = right.element
        after = right.after
        # TODO: Check if the visit_and_cast is really required here

        if isinstance(t, J):
            elem = t
            trailing_comma = right.markers.find_first(TrailingComma)
            if '\n' in right.after.last_whitespace or '\n' in elem.prefix.last_whitespace:
                if loc in (JRightPadded.Location.FOR_CONDITION,
                           JRightPadded.Location.FOR_UPDATE):
                    raise ValueError("This case should not be possible, should be safe for removal...")
                elif loc in (JRightPadded.Location.METHOD_DECLARATION_PARAMETER,
                             JRightPadded.Location.RECORD_STATE_VECTOR):
                    if isinstance(elem, Empty):
                        elem = elem.with_prefix(self._indent_to(elem.prefix, indent, loc.after_location))
                        after = right.after
                    else:
                        container: JContainer[J] = cast(JContainer[J], self.cursor.parent_or_throw.value)
                        elements: List[J] = container.elements
                        first_arg: J = elements[0]
                        last_arg: J = elements[-1]

                        # TODO: style.MethodDeclarationParameters doesn't exist for Python
                        # but should be self._style.method_declaration_parameters.align_when_multiple
                        if self._style.method_declaration_parameters.align_multiline_parameters:
                            method = self.cursor.first_enclosing(MethodDeclaration)
                            if method is not None:
                                if "\n" in first_arg.prefix.last_whitespace:
                                    if self._other.use_continuation_indent.method_declaration_parameters:
                                        align_to = indent + self._style.continuation_indent
                                    else:
                                        align_to = self._get_length_of_whitespace(first_arg.prefix.last_whitespace)
                                else:
                                    align_to = indent + self.compute_first_parameter_offset(method, first_arg,
                                                                                            self.cursor)
                                self.cursor.parent_or_throw.put_message("last_indent", align_to - self._style.continuation_indent)
                                elem = self.visit_and_cast(elem, J, p)
                                self.cursor.parent_or_throw.put_message("last_indent", indent)
                                after = self._indent_to(right.after, indent if t is last_arg else align_to, loc.after_location)
                            else:
                                after = right.after
                        else:
                            elem = self.visit_and_cast(elem, J, p)
                            after = self._indent_to(right.after,
                                                    indent if t is last_arg else self._style.continuation_indent,
                                                    loc.after_location)

                elif loc == JRightPadded.Location.METHOD_INVOCATION_ARGUMENT:
                    elem, after = self._visit_method_invocation_argument_j_type(elem, right, indent, loc, p)
                elif loc in (JRightPadded.Location.NEW_CLASS_ARGUMENTS,
                             JRightPadded.Location.ARRAY_INDEX,
                             JRightPadded.Location.PARENTHESES,
                             JRightPadded.Location.TYPE_PARAMETER):
                    elem = self.visit_and_cast(elem, J, p)
                    after = self._indent_to(right.after, indent, loc.after_location)
                elif loc in (PyRightPadded.Location.COLLECTION_LITERAL_ELEMENT, PyRightPadded.Location.DICT_LITERAL_ELEMENT):
                    elem = self.visit_and_cast(elem, J, p)
                    args = cast(JContainer[J], self.cursor.parent_or_throw.value)
                    if not trailing_comma and args.padding.elements[-1] is right:
                        self.cursor.parent_or_throw.put_message("indent_type", self.IndentType.ALIGN)
                    after = self.visit_space(right.after, loc.after_location, p)
                    if trailing_comma:
                        self.cursor.parent_or_throw.put_message("indent_type", self.IndentType.ALIGN)
                        trailing_comma = trailing_comma.with_suffix(self.visit_space(trailing_comma.suffix, loc.after_location, p))
                        right = right.with_markers(right.markers.compute_by_type(TrailingComma, lambda t: trailing_comma))
                elif loc == JRightPadded.Location.ANNOTATION_ARGUMENT:
                    raise NotImplementedError("Annotation argument not implemented")
                else:
                    elem = self.visit_and_cast(elem, J, p)
                    after = self.visit_space(right.after, loc.after_location, p)
            else:
                if loc in (JRightPadded.Location.NEW_CLASS_ARGUMENTS, JRightPadded.Location.METHOD_INVOCATION_ARGUMENT):
                    any_other_arg_on_own_line = False
                    if "\n" not in elem.prefix.last_whitespace:
                        args = cast(JContainer[J], self.cursor.parent_or_throw.value)
                        for arg in args.padding.elements:
                            if arg == self.cursor.value:
                                continue
                            if "\n" in arg.element.prefix.last_whitespace:
                                any_other_arg_on_own_line = True
                                break
                        if not any_other_arg_on_own_line:
                            elem = self.visit_and_cast(elem, J, p)
                            after = self._indent_to(right.after, indent, loc.after_location)

                    if not any_other_arg_on_own_line:
                        if not isinstance(elem, Binary):
                            if not isinstance(elem, MethodInvocation) or "\n" in elem.prefix.last_whitespace:
                                self.cursor.put_message("last_indent", indent + self._style.continuation_indent)
                            else:
                                method_invocation = elem
                                select = method_invocation.select
                                if isinstance(select, (FieldAccess, Identifier, MethodInvocation)):
                                    self.cursor.put_message("last_indent", indent + self._style.continuation_indent)

                        elem = self.visit_and_cast(elem, J, p)
                        after = self.visit_space(right.after, loc.after_location, p)
                else:
                    elem = self.visit_and_cast(elem, J, p)
                    after = self.visit_space(right.after, loc.after_location, p)

            t = cast(T, elem)
        else:
            after = self.visit_space(right.after, loc.after_location, p)

        self.cursor = self.cursor.parent  # type: ignore
        return right.with_after(after).with_element(t)

    def visit_container(self, container: Optional[JContainer[J2]],
                        loc: Union[PyContainer.Location, JContainer.Location], p: P) -> JContainer[J2]:
        if container is None:
            return container  # type: ignore

        self._cursor = Cursor(self._cursor, container)

        indent = cast(int, self.cursor.get_nearest_message("last_indent")) or 0
        if '\n' in container.before.last_whitespace:
            if loc in (JContainer.Location.TYPE_PARAMETERS,
                       JContainer.Location.IMPLEMENTS,
                       JContainer.Location.THROWS,
                       JContainer.Location.NEW_CLASS_ARGUMENTS,
                       JContainer.Location.METHOD_DECLARATION_PARAMETERS):
                before = self._indent_to(container.before, indent + self._style.continuation_indent,
                                         loc.before_location)
                self.cursor.put_message("indent_type", self.IndentType.ALIGN)
                self.cursor.put_message("last_indent", indent + self._style.continuation_indent)
            else:
                before = self.visit_space(container.before, loc.before_location, p)
            js = list_map(lambda t: self.visit_right_padded(t, loc.element_location, p), container.padding.elements)
        else:
            if loc == JContainer.Location.METHOD_DECLARATION_PARAMETERS:
                self.cursor.put_message("indent_type", self.IndentType.CONTINUATION_INDENT if self._other.use_continuation_indent.method_declaration_parameters else self.IndentType.INDENT)
            elif loc == JContainer.Location.METHOD_INVOCATION_ARGUMENTS:
                self.cursor.put_message("indent_type", self.IndentType.CONTINUATION_INDENT if self._other.use_continuation_indent.method_call_arguments else self.IndentType.INDENT)
            before = self.visit_space(container.before, loc.before_location, p)
            js = list_map(lambda t: self.visit_right_padded(t, loc.element_location, p), container.padding.elements)

        self._cursor = self._cursor.parent  # type: ignore

        if container.padding.elements is js and container.before is before:
            return container
        return JContainer(before, js, container.markers)

    @staticmethod
    def _is_doc_comment(expression_statement: ExpressionStatement, cursor: Cursor) -> bool:
        expr = expression_statement.expression
        return isinstance(expr, Literal) and isinstance(expr.value_source, str) and (
                (expr.value_source.startswith('"""') and expr.value_source.endswith('"""')) or
                (expr.value_source.startswith("'''") and expr.value_source.endswith("'''"))) and \
            cursor.first_enclosing(Block) is not None

    def visit_expression_statement(self, expression_statement: ExpressionStatement, p: P) -> J:
        if self._is_doc_comment(expression_statement, self.cursor):
            prefix_before = len(expression_statement.prefix.last_whitespace.split("\n")[-1])
            stm = cast(ExpressionStatement, super().visit_expression_statement(expression_statement, p))
            literal = cast(Literal, stm.expression)
            shift = len(stm.prefix.last_whitespace.split("\n")[-1]) - prefix_before
            return stm.with_expression(
                literal.with_value_source(textwrap.indent(str(literal.value_source), shift * " ")[shift:]))

        return super().visit_expression_statement(expression_statement, p)

    def _indent_to(self, space: Space, column: int, space_location: Optional[Union[PySpace.Location, Space.Location]]) -> Space:
        s = space
        whitespace = s.whitespace

        if space_location == Space.Location.COMPILATION_UNIT_PREFIX and whitespace:
            s = s.with_whitespace("")
        elif not s.comments and "\n" not in s.last_whitespace:
            return s

        if not s.comments:
            indent = self.find_indent(s)
            if indent != column:
                shift = column - indent
                s = s.with_whitespace(self._indent(whitespace, shift))
        else:
            def whitespace_indent(text: str) -> str:
                # TODO: Placeholder function, taken from java openrewrite.StringUtils
                indent: List[str] = []
                for c in text:
                    if c == '\n' or c == '\r':
                        return ''.join(indent)
                    elif c.isspace():
                        indent.append(c)
                    else:
                        return ''.join(indent)
                return ''.join(indent)

            # TODO: This is the java version, however the python version is probably different
            has_file_leading_comment = space.comments and (
                    (space_location == Space.Location.COMPILATION_UNIT_PREFIX) or (
                        space_location == Space.Location.BLOCK_END) or
                    (space_location == Space.Location.CLASS_DECLARATION_PREFIX and space.comments[0].multiline)
            )

            final_column = column + self._style.indent_size if space_location == Space.Location.BLOCK_END else column
            last_indent: str = space.whitespace[space.whitespace.rfind('\n') + 1:]
            indent = self._get_length_of_whitespace(whitespace_indent(last_indent))

            if indent != final_column or s.comments:
                if (has_file_leading_comment or ("\n" in whitespace)) and (
                        # Do not shift single-line comments at column 0.
                        not (s.comments and isinstance(s.comments[0], PyComment) and
                             not s.comments[0].multiline and self._get_length_of_whitespace(s.whitespace) == 0)):
                    shift = final_column - indent
                    s = s.with_whitespace(whitespace[:whitespace.rfind('\n') + 1] + self._indent(last_indent, shift))

                final_space = s
                last_comment_pos = len(s.comments) - 1

                def _process_comment(i: int, c: Comment) -> Comment:
                    if isinstance(c, PyComment) and not c.multiline:
                        # Do not shift single line comments at col 0.
                        if i != last_comment_pos and self._get_length_of_whitespace(c.suffix) == 0:
                            return c

                    prior_suffix = space.whitespace if i == 0 else final_space.comments[i - 1].suffix

                    if space_location == Space.Location.BLOCK_END and i != len(final_space.comments) - 1:
                        to_column = column + self._style.indent_size
                    else:
                        to_column = column

                    new_c = c
                    if "\n" in prior_suffix or has_file_leading_comment:
                        new_c = c

                    if '\n' in new_c.suffix:
                        suffix_indent = self._get_length_of_whitespace(new_c.suffix)
                        shift = to_column - suffix_indent
                        new_c = new_c.with_suffix(self._indent(new_c.suffix, shift))

                    return new_c

                s = s.with_comments(list_map(lambda i, c: _process_comment(c, i), s.comments))
        return s

    def _indent(self, whitespace: str, shift: int) -> str:
        return self._shift(whitespace, shift)

    def _shift(self, text: str, shift: int) -> str:
        tab_indent = self._style.tab_size
        if not self._style.use_tab_character:
            tab_indent = sys.maxsize

        if shift > 0:
            text += '\t' * (shift // tab_indent)
            text += ' ' * (shift % tab_indent)
        else:
            if self._style.use_tab_character:
                len_text = len(text) + (shift // tab_indent)
            else:
                len_text = len(text) + shift
            if len_text >= 0:
                text = text[:len_text]

        return text

    def find_indent(self, space: Space) -> int:
        return self._get_length_of_whitespace(space.indent)

    def _get_length_of_whitespace(self, whitespace: Optional[str]) -> int:
        if whitespace is None:
            return 0
        length = 0
        for c in whitespace:
            length += self._style.tab_size if c == '\t' else 1
            if c in ('\n', '\r'):
                length = 0
        return length

    def _visit_method_invocation_argument_j_type(self, elem: J, right: JRightPadded[T], indent: int, loc: Union[PyRightPadded.Location, JRightPadded.Location], p: P) -> tuple[J, Space]:
        if "\n" not in elem.prefix.last_whitespace and isinstance(elem, Lambda):
            body = elem.body
            if not isinstance(body, Binary):
                if "\n" not in body.prefix.last_whitespace:
                    self.cursor.parent_or_throw.put_message("last_indent", indent + self._style.continuation_indent)

        elem = self.visit_and_cast(elem, J, p)
        after = self._indent_to(right.after, indent, loc.after_location)
        if after.comments or "\n" in after.last_whitespace:
            parent = self.cursor.parent_tree_cursor()
            grandparent = parent.parent_tree_cursor()
            # propagate indentation up in the method chain hierarchy
            if isinstance(grandparent.value, MethodInvocation) and grandparent.value.select == parent.value:
                grandparent.put_message("last_indent", indent)
                grandparent.put_message("chained_indent", indent)
        return elem, after

    class IndentType(Enum):
        ALIGN = auto()
        INDENT = auto()
        CONTINUATION_INDENT = auto()<|MERGE_RESOLUTION|>--- conflicted
+++ resolved
@@ -5,19 +5,11 @@
 from enum import Enum, auto
 from typing import TypeVar, Optional, Union, cast, List
 
-<<<<<<< HEAD
-from rewrite import Tree, Cursor, list_map
-from rewrite.java import J, Space, JRightPadded, JLeftPadded, JContainer, JavaSourceFile, Block, Label, ArrayDimension, \
-    ClassDeclaration, Empty, \
-    Binary, MethodInvocation, FieldAccess, Identifier, Lambda, TextComment, Comment, TrailingComma, Expression, \
-    NewArray, Literal
-=======
 from rewrite import Tree, Cursor, list_map, PrintOutputCapture, RecipeRunException
 from rewrite.java import J, Space, JRightPadded, JLeftPadded, JContainer, JavaSourceFile, \
     Block, Label, ArrayDimension, ClassDeclaration, Empty, MethodDeclaration, \
     Binary, MethodInvocation, FieldAccess, Identifier, Lambda, Comment, TrailingComma, Expression, NewArray, \
     Annotation
->>>>>>> 99e77366
 from rewrite.python import PythonVisitor, TabsAndIndentsStyle, PySpace, PyContainer, PyRightPadded, DictLiteral, \
     CollectionLiteral, ExpressionStatement, OtherStyle, IntelliJ, ComprehensionExpression, PyComment
 from rewrite.visitor import P, T, TreeVisitor
