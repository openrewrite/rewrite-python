import ast
import token
<<<<<<< HEAD
from argparse import ArgumentError
from functools import lru_cache
from io import BytesIO
from pathlib import Path
from tokenize import tokenize
=======
from more_itertools import peekable
from functools import lru_cache
from io import BytesIO
from pathlib import Path
from tokenize import tokenize, TokenInfo
>>>>>>> d4aae337
from typing import Optional, TypeVar, cast, Callable, List, Tuple, Dict, Type, Sequence

from rewrite import random_id, Markers, Tree
from rewrite.java import Space, JRightPadded, JContainer, JLeftPadded, JavaType, J, Statement, Semicolon, TrailingComma, \
    NameTree, OmitParentheses
from rewrite.java import tree as j
from . import tree as py, PyComment

J2 = TypeVar('J2', bound=J)


class ParserVisitor(ast.NodeVisitor):
    _source: str
    _cursor: int = 0
    _parentheses_stack: List[Tuple[Callable[[J, Space], j.Parentheses], Tuple[int, int]]] = []

    @property
    def _source_after_cursor(self) -> str:
        return self._slow_source_after_cursor(self._source, self._cursor)

    @staticmethod
    @lru_cache
    def _slow_source_after_cursor(source: str, cursor: int) -> str:
        return source[cursor:]

    def __init__(self, source: str):
        super().__init__()
        self._source = source

    def generic_visit(self, node):
        return super().generic_visit(node)

    def visit_arguments(self, node) -> JContainer[j.VariableDeclarations]:
        first_with_default = len(node.args) - len(node.defaults)
        prefix = self.__source_before('(')
        args = []
        for i, a in enumerate(node.args):
            arg = self.__pad_right(
                self.map_arg(a, node.defaults[i - len(node.defaults)] if i >= first_with_default else None),
                self.__source_before(')') if i == len(node.args) - 1 else self.__source_before(',')
            )
            args.append(arg)
        return JContainer(prefix, args, Markers.EMPTY)

    def map_arg(self, node, default=None):
        prefix = self.__whitespace()
        name = self.__convert_name(node.arg, self.__map_type(node))
        var = self.__pad_right(j.VariableDeclarations.NamedVariable(
            random_id(),
            Space.EMPTY,
            Markers.EMPTY,
            cast(j.Identifier, name),
            [],
            self.__pad_left(self.__source_before('='), self.__convert(default)) if default else None,
            self.__map_type(node)
        ), self.__source_before(':') if node.annotation else Space.EMPTY)

        type_expression = self.__convert(node.annotation) if node.annotation else None

        return j.VariableDeclarations(
            random_id(),
            prefix,
            Markers.EMPTY,
            [],
            [],
            type_expression,
            None,
            [],
            [var],
        )

    def visit_Assert(self, node):
        return j.Assert(
            random_id(),
            self.__source_before('assert'),
            Markers.EMPTY,
            self.__convert(node.test),
            self.__pad_left(self.__source_before(','), self.__convert(node.msg)) if node.msg else None,
        )

    def visit_Assign(self, node):
        if len(node.targets) == 1:
            return j.Assignment(
                random_id(),
                self.__whitespace(),
                Markers.EMPTY,
                self.__convert(node.targets[0]),
                self.__pad_left(self.__source_before('='), self.__convert(node.value)),
                self.__map_type(node.value)
            )
        else:
            # FIXME implement me
            raise NotImplementedError("Multiple assignments are not yet supported")

    def visit_AugAssign(self, node):
        return j.AssignmentOperation(
            random_id(),
            self.__whitespace(),
            Markers.EMPTY,
            self.__convert(node.target),
            self._map_assignment_operator(node.op),
            self.__convert(node.value),
            self.__map_type(node)
        )

    def visit_Await(self, node):
        return py.Await(
            random_id(),
            self.__source_before('await'),
            Markers.EMPTY,
            self.__convert(node.value),
            self.__map_type(node)
        )

    def visit_Interactive(self, node):
        raise NotImplementedError("Implement visit_Interactive!")

    def visit_AsyncFunctionDef(self, node):
        raise NotImplementedError("Implement visit_AsyncFunctionDef!")

    def visit_ClassDef(self, node):
        prefix = self.__whitespace() if node.decorator_list else self.__source_before('class')
        return j.ClassDeclaration(
            random_id(),
            prefix,
            Markers.EMPTY,
            [], # TODO decorators
            [], # TODO modifiers
            j.ClassDeclaration.Kind(
                random_id(),
                Space.EMPTY,
                Markers.EMPTY,
                [],
                j.ClassDeclaration.Kind.Type.Class
            ),
            self.__convert_name(node.name),
            None,
            None,
            None, # no `extends`, all in `implements`
            None if not node.bases else JContainer(
                self.__source_before('('),
                [self.__pad_list_element(self.__convert(n), i == len(node.bases) - 1, end_delim=')') for i, n in
                 enumerate(node.bases)],
                Markers.EMPTY,
            ),
            None,
            self.__convert_block(node.body),
            self.__map_type(node)
        )

    def visit_Delete(self, node):
        return py.Del(
            random_id(),
            self.__source_before('del'),
            Markers.EMPTY,
            [self.__pad_list_element(self.__convert(e), last=i == len(node.targets) - 1) for i, e in
             enumerate(node.targets)]
        )

    def visit_AnnAssign(self, node):
        raise NotImplementedError("Implement visit_AnnAssign!")

    def visit_For(self, node):
        return j.ForEachLoop(
            random_id(),
            self.__source_before('for'),
            Markers.EMPTY,
            j.ForEachLoop.Control(
                random_id(),
                self.__whitespace(),
                Markers.EMPTY,
                self.__pad_right(self.__convert(node.target), self.__source_before('in')),
                self.__pad_right(self.__convert(node.iter), Space.EMPTY),
            ),
            self.__pad_right(self.__convert_block(node.body), Space.EMPTY)
        )

    def visit_AsyncFor(self, node):
        raise NotImplementedError("Implement visit_AsyncFor!")

    def visit_While(self, node):
        return j.WhileLoop(
            random_id(),
            self.__source_before('while'),
            Markers.EMPTY,
            j.ControlParentheses(
                random_id(),
                self.__whitespace(),
                Markers.EMPTY,
                self.__pad_right(self.__convert(node.test), self.__source_before(':'))
            ),
            self.__pad_right(self.__convert_block(node.body), Space.EMPTY)
        )

    def visit_If(self, node):
        prefix = self.__source_before('if')
        condition = j.ControlParentheses(random_id(), self.__whitespace(), Markers.EMPTY,
                                         self.__pad_right(self.__convert(node.test), self.__source_before(':')))
        then = self.__pad_right(
            self.__convert(node.body[0]) if len(node.body) == 1 else self.__convert_block(node.body, ':'), Space.EMPTY)
        elze = None
        if len(node.orelse) > 0:
            elze = j.If.Else(
                random_id(),
                # TODO technically there could be space between else and ':' but likely not common
                self.__source_before('el') if isinstance(node.orelse[0], ast.If) else self.__source_before('else:'),
                Markers.EMPTY,
                self.__pad_right(
                    # this is always a zero or one element list
                    self.__convert(node.orelse[0]),
                    Space.EMPTY
                )
            )
        return j.If(
            random_id(),
            prefix,
            Markers.EMPTY,
            condition,
            then,
            elze
        )

    def visit_With(self, node):
        raise NotImplementedError("Implement visit_With!")

    def visit_AsyncWith(self, node):
        raise NotImplementedError("Implement visit_AsyncWith!")

    def visit_Raise(self, node):
        raise NotImplementedError("Implement visit_Raise!")

    def visit_Try(self, node):
        return j.Try(
            random_id(),
            self.__source_before('try'),
            Markers.EMPTY,
            JContainer.empty(),
            self.__convert_block(node.body),
            [self.__convert(handler) for handler in node.handlers],
            self.__pad_left(self.__source_before('finally'), self.__convert_block(node.finalbody)) if node.finalbody else None
        )

    def visit_Import(self, node):
        # TODO only use `MultiImport` when necessary (requires corresponding changes to printer)
        return py.MultiImport(
            random_id(),
            self.__source_before('import'),
            Markers.EMPTY,
            None,
            False,
            JContainer(
                Space.EMPTY,
                [self.__pad_list_element(self.__convert(n), i == len(node.names) - 1) for i, n in
                 enumerate(node.names)],
                Markers.EMPTY
            )
        )

    def visit_ImportFrom(self, node):
        prefix = self.__source_before('from')
        from_ = self.__pad_right(self.__convert_name('.' * node.level + node.module), self.__source_before('import'))
        names_prefix = self.__whitespace()
        if parenthesized := self._source[self._cursor] == '(':
            self.__skip('(')
        multi_import = py.MultiImport(
            random_id(),
            prefix,
            Markers.EMPTY,
            from_,
            parenthesized,
            JContainer(
                names_prefix,
                [self.__pad_list_element(self.__convert(n), i == len(node.names) - 1) for i, n in
                 enumerate(node.names)],
                Markers.EMPTY
            )
        )
        if parenthesized:
            self.__skip(')')
        return multi_import

    def visit_alias(self, node):
        return j.Import(
            random_id(),
            self.__whitespace(),
            Markers.EMPTY,
            self.__pad_left(Space.EMPTY, False),
            self.__convert_qualified_name(node.name),
            None if not node.asname else
            self.__pad_left(self.__source_before('as'), self.__convert_name(node.asname))
        )

    def __convert_qualified_name(self, name: str) -> j.FieldAccess:
        if '.' not in name:
            return j.FieldAccess(
                random_id(),
                self.__whitespace(),
                Markers.EMPTY,
                j.Empty(random_id(), Space.EMPTY, Markers.EMPTY),
                self.__pad_left(
                    Space.EMPTY,
                    self.__convert_name(name)
                ),
                None
            )
        return cast(j.FieldAccess, self.__convert_name(name))

    def visit_Global(self, node):
        raise NotImplementedError("Implement visit_Global!")

    def visit_Nonlocal(self, node):
        raise NotImplementedError("Implement visit_Nonlocal!")

    def visit_Pass(self, node):
        return py.Pass(
            random_id(),
            self.__source_before('pass'),
            Markers.EMPTY,
        )

    def visit_Break(self, node):
        return j.Break(random_id(), self.__source_before('break'), Markers.EMPTY, None)

    def visit_Continue(self, node):
        return j.Continue(random_id(), self.__source_before('continue'), Markers.EMPTY, None)

    def visit_GeneratorExp(self, node):
        return py.ComprehensionExpression(
            random_id(),
            self.__source_before('('),
            Markers.EMPTY,
            py.ComprehensionExpression.Kind.GENERATOR,
            self.__convert(node.elt),
            cast(List[py.ComprehensionExpression.Clause], [self.__convert(g) for g in node.generators]),
            self.__source_before(')'),
            self.__map_type(node)
        )

    def visit_Expr(self, node):
        return py.ExpressionStatement(
            random_id(),
            self.__convert(node.value)
        )

    def visit_Yield(self, node):
        return py.StatementExpression(
            random_id(),
            j.Yield(
                random_id(),
                self.__source_before('yield'),
                Markers.EMPTY,
                False,
                self.__convert(node.value),
            )
        )

    def visit_YieldFrom(self, node):
        return py.StatementExpression(
            random_id(),
            j.Yield(
                random_id(),
                self.__source_before('yield'),
                Markers.EMPTY,
                False,
                py.YieldFrom(
                    random_id(),
                    self.__source_before('from'),
                    Markers.EMPTY,
                    self.__convert(node.value),
                    self.__map_type(node)
                )
            )
        )

    def visit_TypeIgnore(self, node):
        raise NotImplementedError("Implement visit_TypeIgnore!")

    def visit_Attribute(self, node):
        return j.FieldAccess(
            random_id(),
            self.__whitespace(),
            Markers.EMPTY,
            self.__convert(node.value),
            self.__pad_left(self.__source_before('.'), self.__convert_name(node.attr)),
            self.__map_type(node),
        )

    def visit_Del(self, node):
        raise NotImplementedError("Implement visit_Del!")

    def visit_Load(self, node):
        raise NotImplementedError("Implement visit_Load!")

    def visit_Store(self, node):
        raise NotImplementedError("Implement visit_Store!")

    def visit_ExceptHandler(self, node):
        prefix = self.__source_before('except')
        except_type = self.__convert(node.type) if node.type else j.Empty(random_id(), Space.EMPTY, Markers.EMPTY)
        if node.name:
            before_as = self.__source_before('as')
            except_type_name = self.__convert_name(node.name)
        else:
            before_as = Space.EMPTY
            except_type_name = j.Identifier(random_id(), Space.EMPTY, Markers.EMPTY, [], '', None, None)
        except_type_name = self.__pad_right(
            j.VariableDeclarations.NamedVariable(
                random_id(),
                Space.EMPTY,
                Markers.EMPTY,
                except_type_name,
                [], None, None
            ),
            before_as
        )

        return j.Try.Catch(
            random_id(),
            prefix,
            Markers.EMPTY,
            j.ControlParentheses(
                random_id(),
                Space.EMPTY,
                Markers.EMPTY,
                self.__pad_right(j.VariableDeclarations(
                    random_id(),
                    Space.EMPTY,
                    Markers.EMPTY,
                    [], [],
                    except_type,
                    None, [],
                    [except_type_name]
                ), Space.EMPTY)
            ),
            self.__convert_block(node.body)
        )

    def visit_Match(self, node):
        return j.Switch(
            random_id(),
            self.__source_before('match'),
            Markers.EMPTY,
            j.ControlParentheses(
                random_id(),
                self.__whitespace(),
                Markers.EMPTY,
                self.__pad_right(self.__convert(node.subject), Space.EMPTY)
            ),
            self.__convert_block(node.cases)
        )

    def visit_match_case(self, node):
        prefix = self.__source_before('case')
        pattern_prefix = self.__whitespace()

        pattern = self.__convert(node.pattern)
        # if isinstance(pattern, py.MatchCase):
        #     guard = self.__pad_left(self.__source_before('if'), self.__convert(node.guard))
        #     pattern = pattern.padding.with_guard(guard)

        case = j.Case(
            random_id(),
            prefix,
            Markers.EMPTY,
            j.Case.Type.Rule,
            JContainer(
                pattern_prefix,
                [self.__pad_right(pattern, Space.EMPTY)],
                Markers.EMPTY
            ),
            JContainer.empty(),
            self.__pad_right(self.__convert_block(node.body), Space.EMPTY)
        )
        return case

    def visit_MatchValue(self, node):
        return self.__convert(node.value)

    def visit_MatchSequence(self, node):
        prefix = self.__whitespace()
        end_delim = None
        if self._source[self._cursor] == '[':
            kind = py.MatchCase.Pattern.Kind.SEQUENCE_LIST
            self._cursor += 1
            end_delim = ']'
        elif self._source[self._cursor] == '(':
            kind = py.MatchCase.Pattern.Kind.SEQUENCE_TUPLE
            self._cursor += 1
            end_delim = ')'
        else:
            kind = py.MatchCase.Pattern.Kind.SEQUENCE
        return py.MatchCase(
            random_id(),
            Space.EMPTY,
            Markers.EMPTY,
            py.MatchCase.Pattern(
                random_id(),
                Space.EMPTY,
                Markers.EMPTY,
                kind,
                JContainer(
                    prefix,
                    [self.__pad_list_element(self.__convert(e), last=i == len(node.patterns) - 1,
                                             end_delim=end_delim) for i, e in
                     enumerate(node.patterns)] if node.patterns else [],
                    Markers.EMPTY
                ),
                None
            ),
            None,
            None
        )

    def visit_MatchSingleton(self, node):
        raise NotImplementedError("Implement visit_MatchSingleton!")

    def visit_MatchStar(self, node):
        return py.Star(
            random_id(),
            self.__source_before('*'),
            Markers.EMPTY,
            py.Star.Kind.LIST,
            self.__convert_name(node.name),
            None
        )

    def visit_MatchMapping(self, node):
        raise NotImplementedError("Implement visit_MatchMapping!")

    def visit_MatchClass(self, node):
        prefix = self.__whitespace()
        children = [self.__pad_right(self.__convert(node.cls), self.__source_before('('))]
        if len(node.patterns) > 0:
            for i, arg in enumerate(node.patterns):
                arg_name = j.VariableDeclarations(
                    random_id(),
                    self.__whitespace(),
                    Markers.EMPTY,
                    [], [], None, None, [],
                    [
                        self.__pad_right(j.VariableDeclarations.NamedVariable(
                            random_id(),
                            Space.EMPTY,
                            Markers.EMPTY,
                            cast(j.Identifier, self.__convert(arg)),
                            [],
                            None,
                            None
                        ), Space.EMPTY)
                    ]
                )
                converted = self.__pad_list_element(arg_name, last=i == len(node.patterns) - 1,
                                                    end_delim=')' if len(node.kwd_attrs) == 0 else ',')
                children.append(converted)
            for i, kwd in enumerate(node.kwd_attrs):
                kwd_var = j.VariableDeclarations(
                    random_id(),
                    self.__whitespace(),
                    Markers.EMPTY,
                    [], [], None, None, [],
                    [
                        self.__pad_right(j.VariableDeclarations.NamedVariable(
                            random_id(),
                            Space.EMPTY,
                            Markers.EMPTY,
                            cast(j.Identifier, self.__convert_name(kwd)),
                            [],
                            self.__pad_left(self.__source_before('='), self.__convert(node.kwd_patterns[i])),
                            None
                        ), Space.EMPTY)
                    ]
                )
                converted = self.__pad_list_element(kwd_var, last=i == len(node.kwd_attrs) - 1,
                                                    end_delim=')')
                children.append(converted)
        else:
            children.append(
                self.__pad_right(j.Empty(random_id(), self.__source_before(')'), Markers.EMPTY), Space.EMPTY))
        return py.MatchCase(
            random_id(),
            prefix,
            Markers.EMPTY,
            py.MatchCase.Pattern(
                random_id(),
                Space.EMPTY,
                Markers.EMPTY,
                py.MatchCase.Pattern.Kind.CLASS,
                JContainer(Space.EMPTY, children, Markers.EMPTY),
                None
            ),
            None,
            None
        )

    def visit_MatchAs(self, node):
        if node.name is None and node.pattern is None:
            return py.MatchCase(
                random_id(),
                self.__source_before('_'),
                Markers.EMPTY,
                py.MatchCase.Pattern(
                    random_id(),
                    Space.EMPTY,
                    Markers.EMPTY,
                    py.MatchCase.Pattern.Kind.WILDCARD,
                    JContainer.empty(),
                    None
                ),
                None,
                None
            )
        elif node.name is not None and node.pattern is None:
            return self.__convert_name(node.name)
        else:
            return py.MatchCase(
                random_id(),
                self.__whitespace(),
                Markers.EMPTY,
                py.MatchCase.Pattern(
                    random_id(),
                    Space.EMPTY,
                    Markers.EMPTY,
                    py.MatchCase.Pattern.Kind.AS,
                    JContainer(
                        Space.EMPTY,
                        [
                            self.__pad_right(self.__convert(node.pattern), self.__source_before('as')),
                            self.__pad_right(self.__convert_name(node.name), Space.EMPTY),
                        ],
                        Markers.EMPTY
                    ),
                    None
                ),
                None,
                None
            )

    def visit_MatchOr(self, node):
        return py.MatchCase(
            random_id(),
            self.__whitespace(),
            Markers.EMPTY,
            py.MatchCase.Pattern(
                random_id(),
                Space.EMPTY,
                Markers.EMPTY,
                py.MatchCase.Pattern.Kind.OR,
                JContainer(
                    Space.EMPTY,
                    [self.__pad_list_element(self.__convert(e), last=i == len(node.patterns) - 1) for i, e in
                     enumerate(node.patterns)] if node.patterns else [],
                    Markers.EMPTY
                ),
                None
            ),
            None,
            None
        )

    def visit_TryStar(self, node):
        raise NotImplementedError("Implement visit_TryStar!")

    def visit_TypeVar(self, node):
        raise NotImplementedError("Implement visit_TypeVar!")

    def visit_ParamSpec(self, node):
        raise NotImplementedError("Implement visit_ParamSpec!")

    def visit_TypeVarTuple(self, node):
        raise NotImplementedError("Implement visit_TypeVarTuple!")

    def visit_TypeAlias(self, node):
        raise NotImplementedError("Implement visit_TypeAlias!")

    def visit_ExtSlice(self, node):
        raise NotImplementedError("Implement visit_ExtSlice!")

    def visit_Index(self, node):
        raise NotImplementedError("Implement visit_Index!")

    def visit_Suite(self, node):
        raise NotImplementedError("Implement visit_Suite!")

    def visit_AugLoad(self, node):
        raise NotImplementedError("Implement visit_AugLoad!")

    def visit_AugStore(self, node):
        raise NotImplementedError("Implement visit_AugStore!")

    def visit_Param(self, node):
        raise NotImplementedError("Implement visit_Param!")

    def visit_Num(self, node):
        raise NotImplementedError("Implement visit_Num!")

    def visit_Str(self, node):
        raise NotImplementedError("Implement visit_Str!")

    def visit_Bytes(self, node):
        raise NotImplementedError("Implement visit_Bytes!")

    def visit_NameConstant(self, node):
        raise NotImplementedError("Implement visit_NameConstant!")

    def visit_Ellipsis(self, node):
        raise NotImplementedError("Implement visit_Ellipsis!")

    def visit_BinOp(self, node):
        return j.Binary(
            random_id(),
            self.__whitespace(),
            Markers.EMPTY,
            self.__convert(node.left),
            self.__convert_binary_operator(node.op),
            self.__convert(node.right),
            self.__map_type(node)
        )

    def visit_BoolOp(self, node):
        binaries = []
        prefix = self.__whitespace()
        left = self.__convert(node.values[0])
        for right_expr in node.values[1:]:
            left = j.Binary(
                random_id(),
                prefix,
                Markers.EMPTY,
                left,
                self.__convert_binary_operator(node.op),
                self.__convert(right_expr),
                self.__map_type(node)
            )
            binaries.append(left)
            prefix = Space.EMPTY

        return binaries[-1]

    def visit_Call(self, node):
        prefix = self.__whitespace()
        if isinstance(node.func, ast.Name):
            select = None
            name = cast(j.Identifier, self.__convert(node.func))
        elif isinstance(node.func, ast.Call):
            select = self.__pad_right(cast(j.Identifier, self.__convert(node.func)), self.__whitespace())
            # printer handles empty name by not printing `.` before it
            name = self.__convert_name('')
        elif isinstance(node.func, ast.Attribute):
            select = self.__pad_right(self.__convert(node.func.value), self.__source_before('.'))
            name = j.Identifier(
                random_id(),
                self.__source_before(node.func.attr),
                Markers.EMPTY,
                [],
                node.func.attr,
                self.__map_type(node.func.value),
                None
            )
        else:
            raise NotImplementedError("Calls to functions other than methods are not yet supported")

        args = JContainer(
            self.__source_before('('),
            [self.__pad_list_element(self.__convert(a), last=i == len(node.args) - 1, end_delim=')') for i, a in
             enumerate(node.args)] if node.args else [
                self.__pad_right(j.Empty(random_id(), self.__source_before(')'), Markers.EMPTY),
                                 Space.EMPTY)],
            Markers.EMPTY
        )

        return j.MethodInvocation(
            random_id(),
            prefix,
            Markers.EMPTY,
            select,
            None,
            name,
            args,
            self.__map_type(node)
        )

    def visit_Compare(self, node):
        if len(node.ops) != 1:
            raise NotImplementedError("Multiple comparisons are not yet supported")

        return j.Binary(
            random_id(),
            self.__whitespace(),
            Markers.EMPTY,
            self.__convert(node.left),
            self.__convert_binary_operator(node.ops[0]),
            self.__convert(node.comparators[0]),
            self.__map_type(node)
        )

    def __convert_binary_operator(self, op) -> JLeftPadded[j.Binary.Type]:
        operation_map: Dict[Type[ast], Tuple[j.Binary.Type, str]] = {
            ast.Add: (j.Binary.Type.Addition, '+'),
            ast.And: (j.Binary.Type.And, 'and'),
            ast.BitAnd: (j.Binary.Type.BitAnd, '&'),
            ast.BitOr: (j.Binary.Type.BitOr, '|'),
            ast.BitXor: (j.Binary.Type.BitXor, '^'),
            ast.Div: (j.Binary.Type.Division, '/'),
            ast.Eq: (j.Binary.Type.Equal, '=='),
            ast.Gt: (j.Binary.Type.GreaterThan, '>'),
            ast.GtE: (j.Binary.Type.GreaterThanOrEqual, '>='),
            ast.LShift: (j.Binary.Type.LeftShift, '<<'),
            ast.Lt: (j.Binary.Type.LessThan, '<'),
            ast.LtE: (j.Binary.Type.LessThanOrEqual, '<='),
            ast.Mod: (j.Binary.Type.Modulo, '%'),
            ast.Mult: (j.Binary.Type.Multiplication, '*'),
            ast.NotEq: (j.Binary.Type.NotEqual, '!='),
            ast.Or: (j.Binary.Type.Or, 'or'),
            ast.RShift: (j.Binary.Type.RightShift, '>>'),
            ast.Sub: (j.Binary.Type.Subtraction, '-'),
        }
        try:
            op, op_str = operation_map[type(op)]
        except KeyError:
            raise ValueError(f"Unsupported operator: {op}")
        return self.__pad_left(self.__source_before(op_str), op)

    def visit_Constant(self, node):
        # noinspection PyTypeChecker
        return j.Literal(
            random_id(),
            self.__whitespace(),
            Markers.EMPTY,
            node.value,
            self.__next_lexer_token(),
            None,
            self.__map_type(node),
        )

    def visit_Dict(self, node):
        return py.DictLiteral(
            random_id(),
            self.__source_before('{'),
            Markers.EMPTY,
            JContainer(
                Space.EMPTY,
                [self.__pad_right(j.Empty(random_id(), self.__source_before('}'), Markers.EMPTY),
                                  Space.EMPTY)] if not node.keys else
                [self.__map_dict_entry(k, v, i == len(node.keys) - 1) for i, (k, v) in
                 enumerate(zip(node.keys, node.values))],
                Markers.EMPTY
            ),
            self.__map_type(node)
        )

    def visit_DictComp(self, node):
        return py.ComprehensionExpression(
            random_id(),
            self.__source_before('{'),
            Markers.EMPTY,
            py.ComprehensionExpression.Kind.DICT,
            py.KeyValue(
                random_id(),
                self.__whitespace(),
                Markers.EMPTY,
                self.__pad_right(self.__convert(node.key), self.__source_before(':')),
                self.__convert(node.value),
                self.__map_type(node.value)
            ),
            cast(List[py.ComprehensionExpression.Clause], [self.__convert(g) for g in node.generators]),
            self.__source_before('}'),
            self.__map_type(node)
        )

    def __map_dict_entry(self, key: Optional[ast.expr], value: ast.expr, last: bool) -> JRightPadded[J]:
        if key is None:
            element = py.Star(
                random_id(),
                self.__source_before('**'),
                Markers.EMPTY,
                py.Star.Kind.DICT,
                self.__convert(value),
                self.__map_type(value),
            )
        else:
            element = py.KeyValue(random_id(), self.__whitespace(), Markers.EMPTY,
                                  self.__pad_right(self.__convert(key), self.__source_before(':')),
                                  self.__convert(value),
                                  self.__map_type(value))
        return self.__pad_list_element(element, last, end_delim='}')

    def visit_FunctionDef(self, node: ast.FunctionDef) -> j.MethodDeclaration:
        save_cursor = self._cursor
        async_prefix = self.__source_before('async')
        modifiers = []
        if save_cursor != self._cursor:
            modifiers.append(j.Modifier(
                random_id(),
                async_prefix,
                Markers.EMPTY,
                'async',
                j.Modifier.Type.Async,
                []
            ))
        save_cursor = self._cursor
        def_prefix = self.__source_before('def')
        if save_cursor != self._cursor:
            modifiers.append(j.Modifier(
                random_id(),
                def_prefix,
                Markers.EMPTY,
                'def',
                j.Modifier.Type.Default,
                []
            ))
        name = j.MethodDeclaration.IdentifierWithAnnotations(j.Identifier(
            random_id(),
            self.__source_before(node.name),
            Markers.EMPTY,
            [],
            node.name,
            None,
            None
        ), [])

        params = self.visit_arguments(node.args)
        return_type = self.__convert(node.returns) if node.returns else None
        body = self.__convert_block(node.body)

        return j.MethodDeclaration(
            random_id(),
            Space.EMPTY,
            Markers.EMPTY,
            [],
            modifiers,
            None,
            return_type,
            name,
            params,
            None,
            body,
            None,
            self.__map_type(node),
        )

    def visit_IfExp(self, node):
        # TODO check if we actually want to use `J.Ternary` as it requires "reversing" some of the padding
        prefix = self.__whitespace()
        true_expr = self.__convert(node.body)
        true_part = self.__pad_left(self.__source_before('if'), true_expr)
        condition = self.__convert(node.test)
        false_part = self.__pad_left(self.__source_before('else'), self.__convert(node.orelse))
        return j.Ternary(
            random_id(),
            prefix,
            Markers.EMPTY,
            condition,
            true_part,
            false_part,
            self.__map_type(node)
        )

    def visit_JoinedStr(self, node):
        prefix = self.__whitespace()
        tokens = tokenize(BytesIO(self._source[self._cursor:].encode('utf-8')).readline)
        next(tokens)  # skip ENCODING token
        tok = next(tokens)  # FSTRING_START token
        return self.__map_fstring(node, prefix, tok, peekable(tokens))[0]

    def visit_FormattedValue(self, node):
        raise ValueError("This method should not be called directly")

    def visit_Lambda(self, node):
        first_with_default = len(node.args.args) - len(node.args.defaults)
        return j.Lambda(
            random_id(),
            self.__source_before('lambda'),
            Markers.EMPTY,
            j.Lambda.Parameters(
                random_id(),
                self.__whitespace(),
                Markers.EMPTY,
                False,
                [self.__pad_right(
                    self.map_arg(a,
                                 node.args.defaults[
                                     i - len(node.args.defaults)] if i >= first_with_default else None),
                    self.__source_before(',')) for i, a in enumerate(node.args.args)]
            ),
            self.__source_before(':'),
            self.__convert(node.body),
            self.__map_type(node)
        )

    def visit_List(self, node):
        prefix = self.__source_before('[')
        elements = JContainer(
            Space.EMPTY,
            [self.__pad_list_element(self.__convert(e), last=i == len(node.elts) - 1, end_delim=']') for i, e in
             enumerate(node.elts)] if node.elts else
            [self.__pad_right(j.Empty(random_id(), self.__source_before(']'), Markers.EMPTY), Space.EMPTY)],
            Markers.EMPTY
        )
        return py.CollectionLiteral(
            random_id(),
            prefix,
            Markers.EMPTY,
            py.CollectionLiteral.Kind.LIST,
            elements,
            self.__map_type(node)
        )

    def visit_ListComp(self, node):
        return py.ComprehensionExpression(
            random_id(),
            self.__source_before('['),
            Markers.EMPTY,
            py.ComprehensionExpression.Kind.LIST,
            self.__convert(node.elt),
            cast(List[py.ComprehensionExpression.Clause], [self.__convert(g) for g in node.generators]),
            self.__source_before(']'),
            self.__map_type(node)
        )

    def visit_comprehension(self, node):
        return py.ComprehensionExpression.Clause(
            random_id(),
            self.__source_before('for'),
            Markers.EMPTY,
            self.__convert(node.target),
            self.__pad_left(self.__source_before('in'), self.__convert(node.iter)),
            [self._map_comprehension_condition(i) for i in node.ifs] if node.ifs else []
        )

    def _map_comprehension_condition(self, i):
        return py.ComprehensionExpression.Condition(
            random_id(),
            self.__source_before('if'),
            Markers.EMPTY,
            self.__convert(i)
        )

    def visit_Module(self, node: ast.Module) -> py.CompilationUnit:
        cu = py.CompilationUnit(
            random_id(),
            Space.EMPTY,
            Markers.EMPTY,
            Path("TODO"),
            None,
            None,
            False,
            None,
            [],
            [self.__pad_statement(stmt) for stmt in node.body] if node.body else [
                self.__pad_right(j.Empty(random_id(), Space.EMPTY, Markers.EMPTY), Space.EMPTY)],
            self.__whitespace()
        )
        assert self._cursor == len(self._source)
        return cu

    def visit_Name(self, node):
        return j.Identifier(
            random_id(),
            self.__source_before(node.id),
            Markers.EMPTY,
            [],
            node.id,
            self.__map_type(node),
            None
        )

    def visit_Return(self, node):
        return j.Return(
            random_id(),
            self.__source_before('return'),
            Markers.EMPTY,
            self.__convert(node.value) if node.value else None
        )

    def visit_Set(self, node):
        prefix = self.__source_before('{')
        elements = JContainer(
            Space.EMPTY,
            [self.__pad_list_element(self.__convert(e), last=i == len(node.elts) - 1, end_delim='}') for i, e in
             enumerate(node.elts)] if node.elts else
            [self.__pad_right(j.Empty(random_id(), self.__source_before('}'), Markers.EMPTY), Space.EMPTY)],
            Markers.EMPTY
        )
        return py.CollectionLiteral(
            random_id(),
            prefix,
            Markers.EMPTY,
            py.CollectionLiteral.Kind.SET,
            elements,
            self.__map_type(node)
        )

    def visit_SetComp(self, node):
        return py.ComprehensionExpression(
            random_id(),
            self.__source_before('{'),
            Markers.EMPTY,
            py.ComprehensionExpression.Kind.SET,
            self.__convert(node.elt),
            cast(List[py.ComprehensionExpression.Clause], [self.__convert(g) for g in node.generators]),
            self.__source_before('}'),
            self.__map_type(node)
        )

    def visit_Slice(self, node):
        prefix = self.__whitespace()
        if node.lower:
            lower = self.__pad_right(self.__convert(node.lower), self.__source_before(':'))
        else:
            lower = self.__pad_right(j.Empty(random_id(), Space.EMPTY, Markers.EMPTY), self.__source_before(':'))
        upper = self.__pad_right(
            self.__convert(node.upper) if node.upper else j.Empty(random_id(), Space.EMPTY, Markers.EMPTY),
            self.__source_before(':') if node.step else self.__whitespace('\n'))
        step = self.__pad_right(self.__convert(node.step), self.__whitespace('\n')) if node.step else None
        return py.Slice(
            random_id(),
            prefix,
            Markers.EMPTY,
            lower,
            upper,
            step
        )

    def visit_Starred(self, node):
        return py.Star(
            random_id(),
            self.__source_before('*'),
            Markers.EMPTY,
            py.Star.Kind.LIST,
            self.__convert(node.value),
            self.__map_type(node),
        )

    def visit_Subscript(self, node):
        return j.ArrayAccess(
            random_id(),
            self.__whitespace(),
            Markers.EMPTY,
            self.__convert(node.value),
            j.ArrayDimension(
                random_id(),
                self.__source_before('['),
                Markers.EMPTY,
                self.__pad_right(self.__convert(node.slice), self.__source_before(']'))
            ),
            self.__map_type(node)
        )

    def visit_Tuple(self, node):
        prefix = self.__whitespace()

        omit_parens = True
        if self._source[self._cursor] == '(':
            self._cursor += 1
            omit_parens = False

        elements = JContainer(
            Space.EMPTY,
            [self.__pad_list_element(self.__convert(e), last=i == len(node.elts) - 1,
                                     end_delim=None if omit_parens else ')') for i, e in
             enumerate(node.elts)] if node.elts else
            [self.__pad_right(j.Empty(random_id(), self.__whitespace() if omit_parens else self.__source_before(')'),
                                      Markers.EMPTY), Space.EMPTY)],
            Markers(random_id(), [OmitParentheses(random_id())]) if omit_parens else Markers.EMPTY
        )
        return py.CollectionLiteral(
            random_id(),
            prefix,
            Markers.EMPTY,
            py.CollectionLiteral.Kind.TUPLE,
            elements,
            self.__map_type(node)
        )

    def visit_UnaryOp(self, node):
        mapped = self._map_unary_operator(node.op)
        return j.Unary(
            random_id(),
            self.__source_before(mapped[1]),
            Markers.EMPTY,
            self.__pad_left(Space.EMPTY, mapped[0]),
            self.__convert(node.operand),
            self.__map_type(node)
        )

    def __convert(self, node) -> Optional[J]:
        if node:
            if isinstance(node, ast.expr) and not isinstance(node, (ast.Tuple, ast.GeneratorExp)):
                save_cursor = self._cursor

                # noinspection PyUnusedLocal
                # it is used in the lambda below
                prefix = self.__whitespace()

                if self._cursor < len(self._source) and self._source[self._cursor] == '(':
                    self._cursor += 1
                    self._parentheses_stack.append((lambda e, r: j.Parentheses(
                        random_id(),
                        prefix,
                        Markers.EMPTY,
                        self.__pad_right(e, r)
                    ), (node.lineno, node.col_offset)))
                    # handle nested parens
                    result = self.__convert(node)
                else:
                    self._cursor = save_cursor
                    result = self.visit(cast(ast.AST, node))

                save_cursor = self._cursor
                suffix = self.__whitespace()
                if (len(self._parentheses_stack) > 0 and
                        self._cursor < len(self._source) and
                        self._source[self._cursor] == ')' and
                        self._parentheses_stack[-1][1] == (node.lineno, node.col_offset)):
                    self._cursor += 1
                    result = self._parentheses_stack.pop()[0](result, suffix)
                else:
                    self._cursor = save_cursor
                return result
            else:
                return self.visit(cast(ast.AST, node))
        else:
            return None

    def __convert_name(self, name: str, name_type: Optional[JavaType] = None) -> NameTree:
        def ident_or_field(parts: List[str]) -> NameTree:
            if len(parts) == 1:
                return j.Identifier(random_id(), self.__source_before(parts[-1]), Markers.EMPTY, [], parts[-1],
                                    name_type, None)
            else:
                return j.FieldAccess(
                    random_id(),
                    self.__whitespace(),
                    Markers.EMPTY,
                    ident_or_field(parts[:-1]),
                    self.__pad_left(
                        self.__source_before('.'),
                        j.Identifier(random_id(), self.__source_before(parts[-1]), Markers.EMPTY, [], parts[-1],
                                     name_type,
                                     None),
                    ),
                    name_type
                )

        return ident_or_field(name.split('.'))

    def __next_lexer_token(self):
        tokens = tokenize(BytesIO(self._source[self._cursor:].encode('utf-8')).readline)
        next(tokens)  # skip ENCODING token
        tok = next(tokens)
        value_source = tok.string
        self._cursor += len(value_source)
        return value_source

    def __convert_all(self, trees: Sequence) -> List[J2]:
        return [self.__convert(tree) for tree in trees]

    def __convert_block(self, statements: Sequence, prefix: str = ':') -> j.Block:
        prefix = self.__source_before(prefix)
        if statements:
            statements = [self.__pad_statement(cast(stmt, stmt)) for stmt in statements]
        else:
            statements = [self.__pad_right(j.Empty(random_id(), Space.EMPTY, Markers.EMPTY), Space.EMPTY)]
        return j.Block(
            random_id(),
            prefix,
            Markers.EMPTY,
            JRightPadded(False, Space.EMPTY, Markers.EMPTY),
            statements,
            Space.EMPTY
        )

    def __pad_statement(self, stmt: ast.stmt) -> JRightPadded[Statement]:
        statement = self.__convert(stmt)
        # use whitespace until end of line as padding; what follows will be the prefix of next element
        padding = self.__whitespace('\n')
        if self._cursor < len(self._source) and self._source[self._cursor] == ';':
            self._cursor += 1
            markers = Markers.EMPTY.with_markers([Semicolon(random_id())])
        else:
            markers = Markers.EMPTY
        return JRightPadded(statement, padding, markers)

    def __pad_list_element(self, element: J, last: bool = False, end_delim: str = None) -> JRightPadded[J]:
        padding = self.__whitespace()
        markers = Markers.EMPTY
        if last and self._cursor < len(self._source):
            if self._source[self._cursor] == ',' and end_delim != ',':
                self._cursor += 1
                markers = markers.with_markers([TrailingComma(random_id(), self.__whitespace('\n'))])
            if end_delim is not None and self._source[self._cursor] == end_delim:
                self._cursor += 1
        elif not last:
            self._cursor += 1
            markers = Markers.EMPTY
        return JRightPadded(element, padding, markers)

    def __pad_right(self, tree, space: Space) -> JRightPadded[J2]:
        return JRightPadded(tree, space, Markers.EMPTY)

    def __pad_left(self, space: Space, tree) -> JLeftPadded[J2]:
        if(not isinstance(tree, Tree)):
            raise ArgumentError(tree, "must be a Tree but is a {}".format(type(tree)))
        return JLeftPadded(space, tree, Markers.EMPTY)

    def __source_before(self, until_delim: str, stop: Optional[str] = None) -> Space:
        delim_index = self.__position_of_next(until_delim, stop)
        if delim_index == -1:
            return Space.EMPTY

        if delim_index == self._cursor:
            self._cursor = self._cursor + len(until_delim)
            return Space.EMPTY

        space = self.__whitespace()
        self._cursor = delim_index + len(until_delim)
        return space

    def __skip(self, tok: Optional[str]) -> Optional[str]:
        if tok is None:
            return None
        if self._source.startswith(tok, self._cursor):
            self._cursor += len(tok)
        return tok

    def __whitespace(self, stop: str = None) -> Space:
        prefix = None
        whitespace = []
        comments = []
        source_len = len(self._source)
        while self._cursor < source_len:
            char = self._source[self._cursor]
            if stop is not None and char == stop:
                break
            if char.isspace() or char == '\\':
                whitespace.append(char)
            elif char == '#':
                if comments:
                    comments[-1] = comments[-1].with_suffix('\n' + ''.join(whitespace))
                else:
                    prefix = ''.join(whitespace)
                whitespace = []
                comment = []
                self._cursor += 1
                while self._cursor < source_len and self._source[self._cursor] != '\n':
                    comment.append(self._source[self._cursor])
                    self._cursor += 1
                comments.append(PyComment(''.join(comment), '\n' if self._cursor < source_len else '',
                                          False, Markers.EMPTY))
            else:
                break
            if self._cursor < source_len:
                self._cursor += 1

        if not comments:
            prefix = ''.join(whitespace)
        elif whitespace:
            comments[-1] = comments[-1].with_suffix('\n' + ''.join(whitespace))
        return Space(comments, prefix)

    def __position_of_next(self, until_delim: str, stop: str = None) -> int:
        in_single_line_comment = False

        delim_index = self._cursor
        while delim_index < len(self._source) - len(until_delim) + 1:
            if in_single_line_comment:
                if self._source[delim_index] == '\n':
                    in_single_line_comment = False
            else:
                if self._source[delim_index] == '#':
                    in_single_line_comment = True

            if not in_single_line_comment:
                if stop is not None and self._source[delim_index] == stop:
                    return -1  # reached stop word before finding the delimiter

                if self._source.startswith(until_delim, delim_index):
                    break  # found it!

            delim_index += 1

        return -1 if delim_index > len(self._source) - len(until_delim) else delim_index

    # noinspection PyUnusedLocal
    def __map_type(self, node) -> Optional[JavaType]:
        return None

    def _map_unary_operator(self, op) -> Tuple[j.Unary.Type, str]:
        operation_map: Dict[Type[ast], Tuple[j.Unary.Type, str]] = {
            ast.Invert: (j.Unary.Type.Complement, '~'),
            ast.Not: (j.Unary.Type.Not, 'not'),
            ast.UAdd: (j.Unary.Type.Positive, '+'),
            ast.USub: (j.Unary.Type.Negative, '-'),
        }
        return operation_map[type(op)]

    def _map_assignment_operator(self, op):
        operation_map: Dict[Type[ast], Tuple[j.AssignmentOperation.Type, str]] = {
            ast.Add: (j.AssignmentOperation.Type.Addition, '+='),
            ast.BitAnd: (j.AssignmentOperation.Type.BitAnd, '&='),
            ast.BitOr: (j.AssignmentOperation.Type.BitOr, '|='),
            ast.BitXor: (j.AssignmentOperation.Type.BitXor, '^='),
            ast.Div: (j.AssignmentOperation.Type.Division, '/='),
            ast.Pow: (j.AssignmentOperation.Type.Exponentiation, '**='),
            ast.FloorDiv: (j.AssignmentOperation.Type.FloorDivision, '//='),
            ast.LShift: (j.AssignmentOperation.Type.LeftShift, '<<='),
            ast.MatMult: (j.AssignmentOperation.Type.MatrixMultiplication, '@='),
            ast.Mod: (j.AssignmentOperation.Type.Modulo, '%='),
            ast.Mult: (j.AssignmentOperation.Type.Multiplication, '*='),
            ast.RShift: (j.AssignmentOperation.Type.RightShift, '>>='),
            ast.Sub: (j.AssignmentOperation.Type.Subtraction, '-='),
        }
        try:
            op, op_str = operation_map[type(op)]
        except KeyError:
            raise ValueError(f"Unsupported operator: {op}")
        return self.__pad_left(self.__source_before(op_str), op)

    def __map_fstring(self, node: ast.JoinedStr, prefix: Space, tok: TokenInfo, tokens: peekable) -> Tuple[py.FormattedString, TokenInfo]:
        if tok.type != token.FSTRING_START:
            if len(node.values) == 1 and isinstance(node.values[0], ast.Constant):
                # format specifiers are stored as f-strings in the AST; e.g. `f'{1:n}'`
                format = cast(ast.Constant, node.values[0]).value
                self._cursor += len(format)
                return (j.Literal(
                    random_id(),
                    self.__whitespace(),
                    Markers.EMPTY,
                    format,
                    format,
                    None,
                    self.__map_type(node.values[0]),
                ), next(tokens))
            else:
                delimiter = ''
            consume_end_delim = False
        else:
            delimiter = tok.string
            self._cursor += len(delimiter)
            tok = next(tokens)
            consume_end_delim = True

        # tokenizer tokens: FSTRING_START, FSTRING_MIDDLE, OP, ..., OP, FSTRING_MIDDLE, FSTRING_END
        parts = []
        for value in node.values:
            if tok.type == token.OP and tok.string == '{':
                if not isinstance(value, ast.FormattedValue):
                    # this is the case when using the `=` "debug specifier"
                    continue
                self._cursor += len(tok.string)
                tok = next(tokens)
                if isinstance(cast(ast.FormattedValue, value).value, ast.JoinedStr):
                    nested, tok = self.__map_fstring(cast(ast.JoinedStr, cast(ast.FormattedValue, value).value), Space.EMPTY, tok, tokens)
                    expr = self.__pad_right(
                        nested,
                        Space.EMPTY
                    )
                else:
                    expr = self.__pad_right(
                        self.__convert(cast(ast.FormattedValue, value).value),
                        self.__whitespace()
                    )
                    try:
                        while (tokens.peek()).type not in (token.FSTRING_END, token.FSTRING_MIDDLE):
                            tok = next(tokens)
                            if tok.type == token.OP and tok.string == '!':
                                break
                            if tok.type == token.OP and tok.string == '=' and tokens.peek().string in ('!', ':', '}'):
                                break
                    except StopIteration:
                        pass

                # debug specifier
                if tok.type == token.OP and tok.string == '=':
                    self._cursor += len(tok.string)
                    tok = next(tokens)
                    debug = self.__pad_right(True, self.__whitespace('\n'))
                else:
                    debug = None

                # conversion specifier
                if tok.type == token.OP and tok.string == '!':
                    self._cursor += len(tok.string)
                    tok = next(tokens)
                    conv = py.FormattedString.Value.Conversion.ASCII if tok.string == 'a' else py.FormattedString.Value.Conversion.STR if tok.string == 's' else py.FormattedString.Value.Conversion.REPR
                    self._cursor += len(tok.string)
                    tok = next(tokens)
                else:
                    conv = None

                # format specifier
                if tok.type == token.OP and tok.string == ':':
                    self._cursor += len(tok.string)
                    format_spec, tok = self.__map_fstring(cast(ast.JoinedStr, cast(ast.FormattedValue, value).format_spec), Space.EMPTY, next(tokens), tokens)
                else:
                    format_spec = None
                parts.append(py.FormattedString.Value(
                    random_id(),
                    Space.EMPTY,
                    Markers.EMPTY,
                    expr,
                    debug,
                    conv,
                    format_spec
                ))
                self._cursor += len(tok.string)
                tok = next(tokens)
            else:  # FSTRING_MIDDLE
                save_cursor = self._cursor
                while True:
                    self._cursor += len(tok.string) + (1 if tok.string.endswith('{') or tok.string.endswith('}') else 0)
                    if (tok := next(tokens)).type != token.FSTRING_MIDDLE:
                        break
                parts.append(j.Literal(
                    random_id(),
                    Space.EMPTY,
                    Markers.EMPTY,
                    cast(ast.Constant, value).s,
                    self._source[save_cursor:self._cursor],
                    None,
                    self.__map_type(value),
                ))

        if consume_end_delim:
            self._cursor += len(tok.string)  # FSTRING_END token
            tok = next(tokens)
        elif tok.type == token.FSTRING_MIDDLE and len(tok.string) == 0:
            tok = next(tokens)

        return (py.FormattedString(
            random_id(),
            prefix,
            Markers.EMPTY,
            delimiter,
            parts
        ), tok)<|MERGE_RESOLUTION|>--- conflicted
+++ resolved
@@ -1,18 +1,12 @@
 import ast
 import token
-<<<<<<< HEAD
 from argparse import ArgumentError
-from functools import lru_cache
-from io import BytesIO
-from pathlib import Path
-from tokenize import tokenize
-=======
+
 from more_itertools import peekable
 from functools import lru_cache
 from io import BytesIO
 from pathlib import Path
 from tokenize import tokenize, TokenInfo
->>>>>>> d4aae337
 from typing import Optional, TypeVar, cast, Callable, List, Tuple, Dict, Type, Sequence
 
 from rewrite import random_id, Markers, Tree
