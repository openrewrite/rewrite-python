--- conflicted
+++ resolved
@@ -2159,14 +2159,6 @@
         whitespace = []
         comments: List[Comment] = []
         source_len = len(source)
-
-        def _determine_suffix_linebreak(str, default_lb='\n'):
-            if str.endswith('\r\n'):
-                return '\r\n'
-            if str.endswith('\n'):
-                return '\n'
-            return default_lb
-
         while offset < source_len:
             char = source[offset]
             if stop is not None and char == stop:
@@ -2175,33 +2167,16 @@
                 whitespace.append(char)
             elif char == '#':
                 if comments:
-                    comments[-1] = comments[-1].with_suffix(
-                        _determine_suffix_linebreak(comments[-1].suffix) + ''.join(whitespace))
+                    comments[-1] = comments[-1].with_suffix('\n' + ''.join(whitespace))
                 else:
                     prefix = ''.join(whitespace)
                 whitespace = []
                 comment = []
                 offset += 1
-<<<<<<< HEAD
-
-                found_clrf_linebreak = False
-                while offset < source_len:
-                    if source[offset] == '\n':
-                        break
-                    if offset + 1 < source_len and source[offset:offset + 2] == '\r\n':
-                        found_clrf_linebreak = True
-                        offset += 1
-                        break
-                    comment.append(source[offset])
-                    offset += 1
-                _lb = '\r\n' if found_clrf_linebreak else '\n'
-                comments.append(PyComment(''.join(comment), _lb if offset < source_len else '',
-=======
                 while offset < source_len and source[offset] not in ['\r', '\n']:
                     comment.append(source[offset])
                     offset += 1
                 comments.append(PyComment(''.join(comment), '',
->>>>>>> 9c781144
                                           False, Markers.EMPTY))
                 continue
             else:
@@ -2215,12 +2190,7 @@
         if not comments:
             prefix = ''.join(whitespace)
         elif whitespace:
-<<<<<<< HEAD
-            comments[-1] = comments[-1].with_suffix(
-                _determine_suffix_linebreak(comments[-1].suffix) + ''.join(whitespace))
-=======
             comments[-1] = comments[-1].with_suffix(''.join(whitespace))
->>>>>>> 9c781144
         return Space(comments, prefix), offset
 
     def __position_of_next(self, until_delim: str, stop: Optional[str] = None) -> int:
