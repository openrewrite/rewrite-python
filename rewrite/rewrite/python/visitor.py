from typing import cast, TypeVar, Union

from rewrite import SourceFile, TreeVisitor
from .extensions import *
from .support_types import *
from .tree import *
from rewrite.java import JavaVisitor

# noinspection DuplicatedCode
class PythonVisitor(JavaVisitor[P]):
    def is_acceptable(self, source_file: SourceFile, p: P) -> bool:
        return isinstance(source_file, Py)

    def visit_exception_type(self, exception_type: ExceptionType, p: P) -> J:
        exception_type = exception_type.with_prefix(self.visit_space(exception_type.prefix, PySpace.Location.EXCEPTION_TYPE_PREFIX, p))
        exception_type = exception_type.with_markers(self.visit_markers(exception_type.markers, p))
        exception_type = exception_type.with_expression(self.visit_and_cast(exception_type.expression, Expression, p))
        return exception_type

    def visit_type_hint(self, type_hint: TypeHint, p: P) -> J:
        type_hint = type_hint.with_prefix(self.visit_space(type_hint.prefix, PySpace.Location.TYPE_HINT_PREFIX, p))
        type_hint = type_hint.with_markers(self.visit_markers(type_hint.markers, p))
        type_hint = type_hint.with_expression(self.visit_and_cast(type_hint.expression, Expression, p))
        return type_hint

    def visit_compilation_unit(self, compilation_unit: CompilationUnit, p: P) -> J:
        compilation_unit = compilation_unit.with_prefix(self.visit_space(compilation_unit.prefix, Space.Location.COMPILATION_UNIT_PREFIX, p))
        compilation_unit = compilation_unit.with_markers(self.visit_markers(compilation_unit.markers, p))
        compilation_unit = compilation_unit.padding.with_imports([self.visit_right_padded(v, JRightPadded.Location.IMPORT, p) for v in compilation_unit.padding.imports])
        compilation_unit = compilation_unit.padding.with_statements([self.visit_right_padded(v, PyRightPadded.Location.COMPILATION_UNIT_STATEMENTS, p) for v in compilation_unit.padding.statements])
        compilation_unit = compilation_unit.with_eof(self.visit_space(compilation_unit.eof, Space.Location.COMPILATION_UNIT_EOF, p))
        return compilation_unit

    def visit_expression_statement(self, expression_statement: ExpressionStatement, p: P) -> J:
        expression_statement = expression_statement.with_expression(self.visit_and_cast(expression_statement.expression, Expression, p))
        return expression_statement

    def visit_statement_expression(self, statement_expression: StatementExpression, p: P) -> J:
        statement_expression = statement_expression.with_statement(self.visit_and_cast(statement_expression.statement, Statement, p))
        return statement_expression

    def visit_multi_import(self, multi_import: MultiImport, p: P) -> J:
        multi_import = multi_import.with_prefix(self.visit_space(multi_import.prefix, PySpace.Location.MULTI_IMPORT_PREFIX, p))
        temp_statement = cast(Statement, self.visit_statement(multi_import, p))
        if not isinstance(temp_statement, MultiImport):
            return temp_statement
        multi_import = cast(MultiImport, temp_statement)
        multi_import = multi_import.with_markers(self.visit_markers(multi_import.markers, p))
        multi_import = multi_import.padding.with_from(self.visit_right_padded(multi_import.padding.from_, PyRightPadded.Location.MULTI_IMPORT_FROM, p))
        multi_import = multi_import.padding.with_names(self.visit_container(multi_import.padding.names, PyContainer.Location.MULTI_IMPORT_NAMES, p))
        return multi_import

    def visit_key_value(self, key_value: KeyValue, p: P) -> J:
        key_value = key_value.with_prefix(self.visit_space(key_value.prefix, PySpace.Location.KEY_VALUE_PREFIX, p))
        temp_expression = cast(Expression, self.visit_expression(key_value, p))
        if not isinstance(temp_expression, KeyValue):
            return temp_expression
        key_value = cast(KeyValue, temp_expression)
        key_value = key_value.with_markers(self.visit_markers(key_value.markers, p))
        key_value = key_value.padding.with_key(self.visit_right_padded(key_value.padding.key, PyRightPadded.Location.KEY_VALUE_KEY, p))
        key_value = key_value.with_value(self.visit_and_cast(key_value.value, Expression, p))
        return key_value

    def visit_dict_literal(self, dict_literal: DictLiteral, p: P) -> J:
        dict_literal = dict_literal.with_prefix(self.visit_space(dict_literal.prefix, PySpace.Location.DICT_LITERAL_PREFIX, p))
        temp_expression = cast(Expression, self.visit_expression(dict_literal, p))
        if not isinstance(temp_expression, DictLiteral):
            return temp_expression
        dict_literal = cast(DictLiteral, temp_expression)
        dict_literal = dict_literal.with_markers(self.visit_markers(dict_literal.markers, p))
        dict_literal = dict_literal.padding.with_elements(self.visit_container(dict_literal.padding.elements, PyContainer.Location.DICT_LITERAL_ELEMENTS, p))
        return dict_literal

    def visit_collection_literal(self, collection_literal: CollectionLiteral, p: P) -> J:
        collection_literal = collection_literal.with_prefix(self.visit_space(collection_literal.prefix, PySpace.Location.COLLECTION_LITERAL_PREFIX, p))
        temp_expression = cast(Expression, self.visit_expression(collection_literal, p))
        if not isinstance(temp_expression, CollectionLiteral):
            return temp_expression
        collection_literal = cast(CollectionLiteral, temp_expression)
        collection_literal = collection_literal.with_markers(self.visit_markers(collection_literal.markers, p))
        collection_literal = collection_literal.padding.with_elements(self.visit_container(collection_literal.padding.elements, PyContainer.Location.COLLECTION_LITERAL_ELEMENTS, p))
        return collection_literal

<<<<<<< HEAD
    def visit_formatted_string(self, formatted_string: FormattedString, p: P) -> J:
        formatted_string = formatted_string.with_prefix(self.visit_space(formatted_string.prefix, PySpace.Location.FORMATTED_STRING_PREFIX, p))
        temp_expression = cast(Expression, self.visit_expression(formatted_string, p))
        if not isinstance(temp_expression, FormattedString):
            return temp_expression
        formatted_string = cast(FormattedString, temp_expression)
        formatted_string = formatted_string.with_markers(self.visit_markers(formatted_string.markers, p))
        formatted_string = formatted_string.padding.with_parts(self.visit_container(formatted_string.padding.parts, PyContainer.Location.FORMATTED_STRING_PARTS, p))
        return formatted_string

    def visit_formatted_value(self, formatted_value: FormattedValue, p: P) -> J:
        formatted_value = formatted_value.with_prefix(self.visit_space(formatted_value.prefix, PySpace.Location.FORMATTED_VALUE_PREFIX, p))
        temp_expression = cast(Expression, self.visit_expression(formatted_value, p))
        if not isinstance(temp_expression, FormattedValue):
            return temp_expression
        formatted_value = cast(FormattedValue, temp_expression)
        formatted_value = formatted_value.with_markers(self.visit_markers(formatted_value.markers, p))
        formatted_value = formatted_value.with_expression(self.visit_and_cast(formatted_value.expression, Expression, p))
        return formatted_value

    def visit_pass_statement(self, pass_statement: PassStatement, p: P) -> J:
        pass_statement = pass_statement.with_prefix(self.visit_space(pass_statement.prefix, PySpace.Location.PASS_STATEMENT_PREFIX, p))
        temp_statement = cast(Statement, self.visit_statement(pass_statement, p))
        if not isinstance(temp_statement, PassStatement):
=======
    def visit_pass(self, pass_: Pass, p: P) -> J:
        pass_ = pass_.with_prefix(self.visit_space(pass_.prefix, PySpace.Location.PASS_PREFIX, p))
        temp_statement = cast(Statement, self.visit_statement(pass_, p))
        if not isinstance(temp_statement, Pass):
>>>>>>> f42bd8a0
            return temp_statement
        pass_ = cast(Pass, temp_statement)
        pass_ = pass_.with_markers(self.visit_markers(pass_.markers, p))
        return pass_

    def visit_trailing_else_wrapper(self, trailing_else_wrapper: TrailingElseWrapper, p: P) -> J:
        trailing_else_wrapper = trailing_else_wrapper.with_prefix(self.visit_space(trailing_else_wrapper.prefix, PySpace.Location.TRAILING_ELSE_WRAPPER_PREFIX, p))
        temp_statement = cast(Statement, self.visit_statement(trailing_else_wrapper, p))
        if not isinstance(temp_statement, TrailingElseWrapper):
            return temp_statement
        trailing_else_wrapper = cast(TrailingElseWrapper, temp_statement)
        trailing_else_wrapper = trailing_else_wrapper.with_markers(self.visit_markers(trailing_else_wrapper.markers, p))
        trailing_else_wrapper = trailing_else_wrapper.with_statement(self.visit_and_cast(trailing_else_wrapper.statement, Statement, p))
        trailing_else_wrapper = trailing_else_wrapper.padding.with_else_block(self.visit_left_padded(trailing_else_wrapper.padding.else_block, PyLeftPadded.Location.TRAILING_ELSE_WRAPPER_ELSE_BLOCK, p))
        return trailing_else_wrapper

    def visit_comprehension_expression(self, comprehension_expression: ComprehensionExpression, p: P) -> J:
        comprehension_expression = comprehension_expression.with_prefix(self.visit_space(comprehension_expression.prefix, PySpace.Location.COMPREHENSION_EXPRESSION_PREFIX, p))
        temp_expression = cast(Expression, self.visit_expression(comprehension_expression, p))
        if not isinstance(temp_expression, ComprehensionExpression):
            return temp_expression
        comprehension_expression = cast(ComprehensionExpression, temp_expression)
        comprehension_expression = comprehension_expression.with_markers(self.visit_markers(comprehension_expression.markers, p))
        comprehension_expression = comprehension_expression.with_result(self.visit_and_cast(comprehension_expression.result, Expression, p))
        comprehension_expression = comprehension_expression.with_clauses([self.visit_and_cast(v, ComprehensionExpression.Clause, p) for v in comprehension_expression.clauses])
        comprehension_expression = comprehension_expression.with_suffix(self.visit_space(comprehension_expression.suffix, PySpace.Location.COMPREHENSION_EXPRESSION_SUFFIX, p))
        return comprehension_expression

    def visit_comprehension_condition(self, condition: ComprehensionExpression.Condition, p: P) -> J:
        condition = condition.with_prefix(self.visit_space(condition.prefix, PySpace.Location.COMPREHENSION_EXPRESSION_CONDITION_PREFIX, p))
        condition = condition.with_markers(self.visit_markers(condition.markers, p))
        condition = condition.with_expression(self.visit_and_cast(condition.expression, Expression, p))
        return condition

    def visit_comprehension_clause(self, clause: ComprehensionExpression.Clause, p: P) -> J:
        clause = clause.with_prefix(self.visit_space(clause.prefix, PySpace.Location.COMPREHENSION_EXPRESSION_CLAUSE_PREFIX, p))
        clause = clause.with_markers(self.visit_markers(clause.markers, p))
        clause = clause.with_iterator_variable(self.visit_and_cast(clause.iterator_variable, Expression, p))
        clause = clause.padding.with_iterated_list(self.visit_left_padded(clause.padding.iterated_list, PyLeftPadded.Location.COMPREHENSION_EXPRESSION_CLAUSE_ITERATED_LIST, p))
        clause = clause.with_conditions([self.visit_and_cast(v, ComprehensionExpression.Condition, p) for v in clause.conditions])
        return clause

    def visit_await(self, await_: Await, p: P) -> J:
        await_ = await_.with_prefix(self.visit_space(await_.prefix, PySpace.Location.AWAIT_PREFIX, p))
        temp_expression = cast(Expression, self.visit_expression(await_, p))
        if not isinstance(temp_expression, Await):
            return temp_expression
        await_ = cast(Await, temp_expression)
        await_ = await_.with_markers(self.visit_markers(await_.markers, p))
        await_ = await_.with_expression(self.visit_and_cast(await_.expression, Expression, p))
        return await_

    def visit_yield_from(self, yield_from: YieldFrom, p: P) -> J:
        yield_from = yield_from.with_prefix(self.visit_space(yield_from.prefix, PySpace.Location.YIELD_FROM_PREFIX, p))
        temp_expression = cast(Expression, self.visit_expression(yield_from, p))
        if not isinstance(temp_expression, YieldFrom):
            return temp_expression
        yield_from = cast(YieldFrom, temp_expression)
        yield_from = yield_from.with_markers(self.visit_markers(yield_from.markers, p))
        yield_from = yield_from.with_expression(self.visit_and_cast(yield_from.expression, Expression, p))
        return yield_from

    def visit_variable_scope(self, variable_scope: VariableScope, p: P) -> J:
        variable_scope = variable_scope.with_prefix(self.visit_space(variable_scope.prefix, PySpace.Location.VARIABLE_SCOPE_PREFIX, p))
        temp_statement = cast(Statement, self.visit_statement(variable_scope, p))
        if not isinstance(temp_statement, VariableScope):
            return temp_statement
        variable_scope = cast(VariableScope, temp_statement)
        variable_scope = variable_scope.with_markers(self.visit_markers(variable_scope.markers, p))
        variable_scope = variable_scope.padding.with_names([self.visit_right_padded(v, PyRightPadded.Location.VARIABLE_SCOPE_NAMES, p) for v in variable_scope.padding.names])
        return variable_scope

    def visit_del(self, del_: Del, p: P) -> J:
        del_ = del_.with_prefix(self.visit_space(del_.prefix, PySpace.Location.DEL_PREFIX, p))
        temp_statement = cast(Statement, self.visit_statement(del_, p))
        if not isinstance(temp_statement, Del):
            return temp_statement
        del_ = cast(Del, temp_statement)
        del_ = del_.with_markers(self.visit_markers(del_.markers, p))
        del_ = del_.padding.with_targets([self.visit_right_padded(v, PyRightPadded.Location.DEL_TARGETS, p) for v in del_.padding.targets])
        return del_

    def visit_special_parameter(self, special_parameter: SpecialParameter, p: P) -> J:
        special_parameter = special_parameter.with_prefix(self.visit_space(special_parameter.prefix, PySpace.Location.SPECIAL_PARAMETER_PREFIX, p))
        special_parameter = special_parameter.with_markers(self.visit_markers(special_parameter.markers, p))
        special_parameter = special_parameter.with_type_hint(self.visit_and_cast(special_parameter.type_hint, TypeHint, p))
        return special_parameter

    def visit_star(self, star: Star, p: P) -> J:
        star = star.with_prefix(self.visit_space(star.prefix, PySpace.Location.STAR_PREFIX, p))
        temp_expression = cast(Expression, self.visit_expression(star, p))
        if not isinstance(temp_expression, Star):
            return temp_expression
        star = cast(Star, temp_expression)
        star = star.with_markers(self.visit_markers(star.markers, p))
        star = star.with_expression(self.visit_and_cast(star.expression, Expression, p))
        return star

    def visit_named_argument(self, named_argument: NamedArgument, p: P) -> J:
        named_argument = named_argument.with_prefix(self.visit_space(named_argument.prefix, PySpace.Location.NAMED_ARGUMENT_PREFIX, p))
        temp_expression = cast(Expression, self.visit_expression(named_argument, p))
        if not isinstance(temp_expression, NamedArgument):
            return temp_expression
        named_argument = cast(NamedArgument, temp_expression)
        named_argument = named_argument.with_markers(self.visit_markers(named_argument.markers, p))
        named_argument = named_argument.with_name(self.visit_and_cast(named_argument.name, Identifier, p))
        named_argument = named_argument.padding.with_value(self.visit_left_padded(named_argument.padding.value, PyLeftPadded.Location.NAMED_ARGUMENT_VALUE, p))
        return named_argument

    def visit_type_hinted_expression(self, type_hinted_expression: TypeHintedExpression, p: P) -> J:
        type_hinted_expression = type_hinted_expression.with_prefix(self.visit_space(type_hinted_expression.prefix, PySpace.Location.TYPE_HINTED_EXPRESSION_PREFIX, p))
        temp_expression = cast(Expression, self.visit_expression(type_hinted_expression, p))
        if not isinstance(temp_expression, TypeHintedExpression):
            return temp_expression
        type_hinted_expression = cast(TypeHintedExpression, temp_expression)
        type_hinted_expression = type_hinted_expression.with_markers(self.visit_markers(type_hinted_expression.markers, p))
        type_hinted_expression = type_hinted_expression.with_type_hint(self.visit_and_cast(type_hinted_expression.type_hint, TypeHint, p))
        type_hinted_expression = type_hinted_expression.with_expression(self.visit_and_cast(type_hinted_expression.expression, Expression, p))
        return type_hinted_expression

    def visit_error_from(self, error_from: ErrorFrom, p: P) -> J:
        error_from = error_from.with_prefix(self.visit_space(error_from.prefix, PySpace.Location.ERROR_FROM_PREFIX, p))
        temp_expression = cast(Expression, self.visit_expression(error_from, p))
        if not isinstance(temp_expression, ErrorFrom):
            return temp_expression
        error_from = cast(ErrorFrom, temp_expression)
        error_from = error_from.with_markers(self.visit_markers(error_from.markers, p))
        error_from = error_from.with_error(self.visit_and_cast(error_from.error, Expression, p))
        error_from = error_from.padding.with_from(self.visit_left_padded(error_from.padding.from_, PyLeftPadded.Location.ERROR_FROM_FROM, p))
        return error_from

    def visit_match_case(self, match_case: MatchCase, p: P) -> J:
        match_case = match_case.with_prefix(self.visit_space(match_case.prefix, PySpace.Location.MATCH_CASE_PREFIX, p))
        temp_expression = cast(Expression, self.visit_expression(match_case, p))
        if not isinstance(temp_expression, MatchCase):
            return temp_expression
        match_case = cast(MatchCase, temp_expression)
        match_case = match_case.with_markers(self.visit_markers(match_case.markers, p))
        match_case = match_case.with_pattern(self.visit_and_cast(match_case.pattern, MatchCase.Pattern, p))
        match_case = match_case.padding.with_guard(self.visit_left_padded(match_case.padding.guard, PyLeftPadded.Location.MATCH_CASE_GUARD, p))
        return match_case

    def visit_match_case_pattern(self, pattern: MatchCase.Pattern, p: P) -> J:
        pattern = pattern.with_prefix(self.visit_space(pattern.prefix, PySpace.Location.MATCH_CASE_PATTERN_PREFIX, p))
        temp_expression = cast(Expression, self.visit_expression(pattern, p))
        if not isinstance(temp_expression, MatchCase.Pattern):
            return temp_expression
        pattern = cast(MatchCase.Pattern, temp_expression)
        pattern = pattern.with_markers(self.visit_markers(pattern.markers, p))
        pattern = pattern.padding.with_children(self.visit_container(pattern.padding.children, PyContainer.Location.MATCH_CASE_PATTERN_CHILDREN, p))
        return pattern

    def visit_slice(self, slice: Slice, p: P) -> J:
        slice = slice.with_prefix(self.visit_space(slice.prefix, PySpace.Location.SLICE_PREFIX, p))
        temp_expression = cast(Expression, self.visit_expression(slice, p))
        if not isinstance(temp_expression, Slice):
            return temp_expression
        slice = cast(Slice, temp_expression)
        slice = slice.with_markers(self.visit_markers(slice.markers, p))
        slice = slice.padding.with_start(self.visit_right_padded(slice.padding.start, PyRightPadded.Location.SLICE_START, p))
        slice = slice.padding.with_stop(self.visit_right_padded(slice.padding.stop, PyRightPadded.Location.SLICE_STOP, p))
        slice = slice.padding.with_step(self.visit_right_padded(slice.padding.step, PyRightPadded.Location.SLICE_STEP, p))
        return slice

    def visit_container(self, container: Optional[JContainer[J2]], loc: Union[PyContainer.Location, JContainer.Location], p: P) -> JContainer[J2]:
        if isinstance(loc, JContainer.Location):
            return super().visit_container(container, loc, p)
        return extensions.visit_container(self, container, loc, p)

    def visit_right_padded(self, right: Optional[JRightPadded[T]], loc: Union[PyRightPadded.Location, JRightPadded.Location], p: P) -> Optional[JRightPadded[T]]:
        if isinstance(loc, JRightPadded.Location):
            return super().visit_right_padded(right, loc, p)
        return extensions.visit_right_padded(self, right, loc, p)

    def visit_left_padded(self, left: Optional[JLeftPadded[T]], loc: PyLeftPadded.Location, p: P) -> Optional[JLeftPadded[T]]:
        if isinstance(loc, JLeftPadded.Location):
            return super().visit_left_padded(left, loc, p)
        return extensions.visit_left_padded(self, left, loc, p)

    def visit_space(self, space: Optional[Space], loc: Optional[Union[PySpace.Location, Space.Location]], p: P) -> Space:
        if isinstance(loc, Space.Location) or loc is None:
            return super().visit_space(space, loc, p)
        return extensions.visit_space(self, space, loc, p)<|MERGE_RESOLUTION|>--- conflicted
+++ resolved
@@ -81,37 +81,10 @@
         collection_literal = collection_literal.padding.with_elements(self.visit_container(collection_literal.padding.elements, PyContainer.Location.COLLECTION_LITERAL_ELEMENTS, p))
         return collection_literal
 
-<<<<<<< HEAD
-    def visit_formatted_string(self, formatted_string: FormattedString, p: P) -> J:
-        formatted_string = formatted_string.with_prefix(self.visit_space(formatted_string.prefix, PySpace.Location.FORMATTED_STRING_PREFIX, p))
-        temp_expression = cast(Expression, self.visit_expression(formatted_string, p))
-        if not isinstance(temp_expression, FormattedString):
-            return temp_expression
-        formatted_string = cast(FormattedString, temp_expression)
-        formatted_string = formatted_string.with_markers(self.visit_markers(formatted_string.markers, p))
-        formatted_string = formatted_string.padding.with_parts(self.visit_container(formatted_string.padding.parts, PyContainer.Location.FORMATTED_STRING_PARTS, p))
-        return formatted_string
-
-    def visit_formatted_value(self, formatted_value: FormattedValue, p: P) -> J:
-        formatted_value = formatted_value.with_prefix(self.visit_space(formatted_value.prefix, PySpace.Location.FORMATTED_VALUE_PREFIX, p))
-        temp_expression = cast(Expression, self.visit_expression(formatted_value, p))
-        if not isinstance(temp_expression, FormattedValue):
-            return temp_expression
-        formatted_value = cast(FormattedValue, temp_expression)
-        formatted_value = formatted_value.with_markers(self.visit_markers(formatted_value.markers, p))
-        formatted_value = formatted_value.with_expression(self.visit_and_cast(formatted_value.expression, Expression, p))
-        return formatted_value
-
-    def visit_pass_statement(self, pass_statement: PassStatement, p: P) -> J:
-        pass_statement = pass_statement.with_prefix(self.visit_space(pass_statement.prefix, PySpace.Location.PASS_STATEMENT_PREFIX, p))
-        temp_statement = cast(Statement, self.visit_statement(pass_statement, p))
-        if not isinstance(temp_statement, PassStatement):
-=======
     def visit_pass(self, pass_: Pass, p: P) -> J:
         pass_ = pass_.with_prefix(self.visit_space(pass_.prefix, PySpace.Location.PASS_PREFIX, p))
         temp_statement = cast(Statement, self.visit_statement(pass_, p))
         if not isinstance(temp_statement, Pass):
->>>>>>> f42bd8a0
             return temp_statement
         pass_ = cast(Pass, temp_statement)
         pass_ = pass_.with_markers(self.visit_markers(pass_.markers, p))
